"""Implement common functions for simulating charge points of any OCPP version."""

import asyncio

from homeassistant.core import HomeAssistant
from websockets import Subprotocol

from custom_components.ocpp import CentralSystem
from .const import CONF_PORT
import contextlib
from custom_components.ocpp.const import DOMAIN as OCPP_DOMAIN
from homeassistant.components.button import DOMAIN as BUTTON_DOMAIN
from homeassistant.components.button.const import SERVICE_PRESS
from homeassistant.components.number import DOMAIN as NUMBER_DOMAIN
from homeassistant.components.switch import (
    DOMAIN as SWITCH_DOMAIN,
    SERVICE_TURN_OFF,
    SERVICE_TURN_ON,
)
from homeassistant.const import ATTR_ENTITY_ID
from ocpp.charge_point import ChargePoint
from pytest_homeassistant_custom_component.common import MockConfigEntry
from typing import Any
from collections.abc import Callable, Awaitable
from websockets import connect
from websockets.asyncio.client import ClientConnection


async def set_switch(hass: HomeAssistant, cpid: str, key: str, on: bool):
    """Toggle a switch."""
    prefix = "_" if key == "availability" else "_connector_1_"
    await hass.services.async_call(
        SWITCH_DOMAIN,
        SERVICE_TURN_ON if on else SERVICE_TURN_OFF,
<<<<<<< HEAD
        service_data={ATTR_ENTITY_ID: f"{SWITCH_DOMAIN}.{cpid}_{key}"},
=======
        service_data={ATTR_ENTITY_ID: f"{SWITCH_DOMAIN}.{cpid}{prefix}{key}"},
>>>>>>> bcfe97b4
        blocking=True,
    )


async def set_number(hass: HomeAssistant, cpid: str, key: str, value: int):
    """Set a numeric slider."""
    await hass.services.async_call(
        NUMBER_DOMAIN,
        "set_value",
        service_data={"value": str(value)},
        blocking=True,
<<<<<<< HEAD
        target={ATTR_ENTITY_ID: f"{NUMBER_DOMAIN}.{cpid}_{key}"},
=======
        target={ATTR_ENTITY_ID: f"{NUMBER_DOMAIN}.{cpid}_connector_1_{key}"},
>>>>>>> bcfe97b4
    )


set_switch.__test__ = False


async def press_button(hass: HomeAssistant, cpid: str, key: str):
    """Press a button."""
    await hass.services.async_call(
        BUTTON_DOMAIN,
        SERVICE_PRESS,
        {ATTR_ENTITY_ID: f"{BUTTON_DOMAIN}.{cpid}_{key}"},
        blocking=True,
    )


press_button.__test__ = False


async def create_configuration(
    hass: HomeAssistant, config_entry: MockConfigEntry
) -> CentralSystem:
    """Create an integration."""
    config_entry.add_to_hass(hass)
    assert await hass.config_entries.async_setup(config_entry.entry_id)
    await hass.async_block_till_done()

    return hass.data[OCPP_DOMAIN][config_entry.entry_id]


create_configuration.__test__ = False


async def remove_configuration(hass: HomeAssistant, config_entry: MockConfigEntry):
    """Remove an integration."""
    if entry := hass.config_entries.async_get_entry(config_entry.entry_id):
        await hass.config_entries.async_remove(entry.entry_id)
        await hass.async_block_till_done()
        assert config_entry.entry_id not in hass.data[OCPP_DOMAIN]


remove_configuration.__test__ = False


async def wait_ready(cp: ChargePoint):
    """Wait until charge point is connected and initialised."""
    while not cp.post_connect_success:
        await asyncio.sleep(0.1)


def _check_complete(
    test_routine: Callable[[ChargePoint], Awaitable],
) -> Callable[[ChargePoint, list[bool]], Awaitable]:
    async def extended_routine(cp: ChargePoint, completed: list[bool]):
        await test_routine(cp)
        completed.append(True)

    return extended_routine


async def run_charge_point_test(
    config_entry: MockConfigEntry,
    identity: str,
    subprotocols: list[str] | None,
    charge_point: Callable[[ClientConnection], ChargePoint],
    parallel_tests: list[Callable[[ChargePoint], Awaitable]],
) -> Any:
    """Connect web socket client to the CSMS and run a number of tests in parallel."""
    completed: list[list[bool]] = [[] for _ in parallel_tests]
    async with connect(
        f"ws://127.0.0.1:{config_entry.data[CONF_PORT]}/{identity}",
        subprotocols=[Subprotocol(s) for s in subprotocols]
        if subprotocols is not None
        else None,
    ) as ws:
        cp = charge_point(ws)
        with contextlib.suppress(asyncio.TimeoutError):
            test_results = [
                _check_complete(parallel_tests[i])(cp, completed[i])
                for i in range(len(parallel_tests))
            ]
            await asyncio.wait_for(
                asyncio.gather(*([cp.start()] + test_results)),
                timeout=30,
            )
        await ws.close()
    for test_completed in completed:
        assert test_completed == [True]


run_charge_point_test.__test__ = False<|MERGE_RESOLUTION|>--- conflicted
+++ resolved
@@ -32,11 +32,7 @@
     await hass.services.async_call(
         SWITCH_DOMAIN,
         SERVICE_TURN_ON if on else SERVICE_TURN_OFF,
-<<<<<<< HEAD
-        service_data={ATTR_ENTITY_ID: f"{SWITCH_DOMAIN}.{cpid}_{key}"},
-=======
         service_data={ATTR_ENTITY_ID: f"{SWITCH_DOMAIN}.{cpid}{prefix}{key}"},
->>>>>>> bcfe97b4
         blocking=True,
     )
 
@@ -48,11 +44,7 @@
         "set_value",
         service_data={"value": str(value)},
         blocking=True,
-<<<<<<< HEAD
-        target={ATTR_ENTITY_ID: f"{NUMBER_DOMAIN}.{cpid}_{key}"},
-=======
         target={ATTR_ENTITY_ID: f"{NUMBER_DOMAIN}.{cpid}_connector_1_{key}"},
->>>>>>> bcfe97b4
     )
 
 
