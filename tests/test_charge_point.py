--- conflicted
+++ resolved
@@ -15,11 +15,7 @@
 import websockets
 
 from custom_components.ocpp import async_setup_entry, async_unload_entry
-<<<<<<< HEAD
-from custom_components.ocpp.const import DOMAIN, NUMBER, SWITCH, SWITCHES
-=======
 from custom_components.ocpp.const import DOMAIN as OCPP_DOMAIN, NUMBERS, SWITCHES
->>>>>>> 09cf1ebc
 from custom_components.ocpp.enums import ConfigurationKey, HAChargerServices as csvcs
 from custom_components.ocpp.number import NUMBERS
 from ocpp.routing import on
@@ -127,13 +123,7 @@
                 "set_value",
                 service_data={"value": "10"},
                 blocking=True,
-<<<<<<< HEAD
                 target={ATTR_ENTITY_ID: f"{NUMBER}.test_cpid_{number.key}"},
-=======
-                target={
-                    ATTR_ENTITY_ID: f"{NUMBER_DOMAIN}.test_cpid_{number['name'].lower()}"
-                },
->>>>>>> 09cf1ebc
             )
             assert result
 
