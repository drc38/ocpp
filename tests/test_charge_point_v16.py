"""Implement a test by a simulating an OCPP 1.6 chargepoint."""

import asyncio
import contextlib
from datetime import datetime, UTC  # timedelta,

import pytest
from pytest_homeassistant_custom_component.common import MockConfigEntry
from homeassistant.exceptions import HomeAssistantError
import websockets

from custom_components.ocpp.api import CentralSystem
from custom_components.ocpp.button import BUTTONS
from custom_components.ocpp.const import (
    DOMAIN as OCPP_DOMAIN,
    CONF_CPIDS,
    CONF_CPID,
    CONF_PORT,
)
from custom_components.ocpp.enums import ConfigurationKey, HAChargerServices as csvcs
from custom_components.ocpp.number import NUMBERS
from custom_components.ocpp.switch import SWITCHES
from ocpp.routing import on
from ocpp.v16 import ChargePoint as cpclass, call, call_result
from ocpp.v16.enums import (
    Action,
    AuthorizationStatus,
    AvailabilityStatus,
    ChargePointErrorCode,
    ChargePointStatus,
    ChargingProfileStatus,
    ClearChargingProfileStatus,
    ConfigurationStatus,
    DataTransferStatus,
    DiagnosticsStatus,
    FirmwareStatus,
    RegistrationStatus,
    RemoteStartStopStatus,
    ResetStatus,
    TriggerMessageStatus,
    UnlockStatus,
)

from .const import (
    MOCK_CONFIG_DATA,
    MOCK_CONFIG_CP_APPEND,
)
from .charge_point_test import (
    set_switch,
    press_button,
    set_number,
    create_configuration,
    remove_configuration,
<<<<<<< HEAD
=======
    wait_ready,
>>>>>>> bcfe97b4
)

SERVICES = [
    csvcs.service_update_firmware,
    csvcs.service_configure,
    csvcs.service_get_configuration,
    csvcs.service_get_diagnostics,
<<<<<<< HEAD
=======
    csvcs.service_trigger_custom_message,
>>>>>>> bcfe97b4
    csvcs.service_clear_profile,
    csvcs.service_data_transfer,
    csvcs.service_set_charge_rate,
]


SERVICES_ERROR = [
    csvcs.service_configure,
    csvcs.service_get_configuration,
<<<<<<< HEAD
=======
    csvcs.service_trigger_custom_message,
>>>>>>> bcfe97b4
    csvcs.service_clear_profile,
    csvcs.service_data_transfer,
    csvcs.service_set_charge_rate,
]


async def test_switches(hass, cpid, socket_enabled):
    """Test switch operations."""
    for switch in SWITCHES:
        await set_switch(hass, cpid, switch.key, True)
        await asyncio.sleep(1)
        await set_switch(hass, cpid, switch.key, False)


test_switches.__test__ = False
<<<<<<< HEAD


async def test_buttons(hass, cpid, socket_enabled):
    """Test button operations."""
    for button in BUTTONS:
        await press_button(hass, cpid, button.key)


=======


async def test_buttons(hass, cpid, socket_enabled):
    """Test button operations."""
    for button in BUTTONS:
        await press_button(hass, cpid, button.key)


>>>>>>> bcfe97b4
test_buttons.__test__ = False


async def test_services(hass, cpid, serv_list, socket_enabled):
    """Test service operations."""

    for service in serv_list:
        data = {"devid": cpid}
        if service == csvcs.service_update_firmware:
            data.update({"firmware_url": "http://www.charger.com/firmware.bin"})
        if service == csvcs.service_configure:
            data.update({"ocpp_key": "WebSocketPingInterval", "value": "60"})
            await hass.services.async_call(
                OCPP_DOMAIN,
                service.value,
                service_data=data,
                blocking=True,
                return_response=True,
            )
            break
        if service == csvcs.service_get_configuration:
            data.update({"ocpp_key": "UnknownKeyTest"})
            await hass.services.async_call(
                OCPP_DOMAIN,
                service.value,
                service_data=data,
                blocking=True,
                return_response=True,
            )
            break
        if service == csvcs.service_get_diagnostics:
            data.update({"upload_url": "https://webhook.site/abc"})
        if service == csvcs.service_data_transfer:
            data.update({"vendor_id": "ABC"})
        if service == csvcs.service_set_charge_rate:
            data.update({"limit_amps": 30})
<<<<<<< HEAD
=======
        if service == csvcs.service_trigger_custom_message:
            data.update({"requested_message:": "StatusNotification"})
>>>>>>> bcfe97b4

        await hass.services.async_call(
            OCPP_DOMAIN,
            service.value,
            service_data=data,
            blocking=True,
        )
    # test additional set charge rate options
    await hass.services.async_call(
        OCPP_DOMAIN,
        csvcs.service_set_charge_rate,
        service_data={"devid": cpid, "limit_watts": 3000},
        blocking=True,
    )
    # test custom charge profile for advanced use
    prof = {
        "chargingProfileId": 8,
        "stackLevel": 6,
        "chargingProfileKind": "Relative",
        "chargingProfilePurpose": "ChargePointMaxProfile",
        "chargingSchedule": {
            "chargingRateUnit": "A",
            "chargingSchedulePeriod": [{"startPeriod": 0, "limit": 16.0}],
        },
    }
    data = {"devid": cpid, "custom_profile": str(prof)}
    await hass.services.async_call(
        OCPP_DOMAIN,
        csvcs.service_set_charge_rate,
        service_data=data,
        blocking=True,
    )
<<<<<<< HEAD

    for number in NUMBERS:
        # test setting value of number slider
        await set_number(hass, cpid, number.key, 10)


test_services.__test__ = False


=======
    # test custom message request for MeterValues
    await hass.services.async_call(
        OCPP_DOMAIN,
        csvcs.service_trigger_custom_message,
        service_data={"devid": cpid, "requested_message": "MeterValues"},
        blocking=True,
    )

    for number in NUMBERS:
        # test setting value of number slider
        await set_number(hass, cpid, number.key, 10)


test_services.__test__ = False


>>>>>>> bcfe97b4
@pytest.fixture
async def setup_config_entry(hass, request) -> CentralSystem:
    """Setup/teardown mock config entry and central system."""
    # Create a mock entry so we don't have to go through config flow
    # Both version and minor need to match config flow so as not to trigger migration flow
    config_data = MOCK_CONFIG_DATA.copy()
    config_data[CONF_CPIDS].append(
        {request.param["cp_id"]: MOCK_CONFIG_CP_APPEND.copy()}
    )
    config_data[CONF_PORT] = request.param["port"]
    config_entry = MockConfigEntry(
        domain=OCPP_DOMAIN,
        data=config_data,
        entry_id=request.param["cms"],
        title=request.param["cms"],
        version=2,
        minor_version=0,
    )
    yield await create_configuration(hass, config_entry)
    # tear down
    await remove_configuration(hass, config_entry)


# @pytest.mark.skip(reason="skip")
@pytest.mark.timeout(20)  # Set timeout for this test
@pytest.mark.parametrize(
    "setup_config_entry",
    [{"port": 9001, "cp_id": "CP_1_nosub", "cms": "cms_nosub"}],
    indirect=True,
)
@pytest.mark.parametrize("cp_id", ["CP_1_nosub"])
@pytest.mark.parametrize("port", [9001])
async def test_cms_responses_nosub_v16(
    hass, socket_enabled, cp_id, port, setup_config_entry
):
    """Test central system responses to a charger with no subprotocol."""

    # no subprotocol central system assumes ocpp1.6 charge point
    # NB each new config entry will trigger async_update_entry
    # if the charger measurands differ from the config entry
    # which causes the websocket server to close/restart with a
    # ConnectionClosedOK exception, hence it needs to be passed/suppressed

    async with (
        websockets.connect(
            f"ws://127.0.0.1:{port}/{cp_id}",  # this is the charger cp_id ie CP_1_nosub in the cs
        ) as ws2
    ):
        assert ws2.subprotocol is None
        # Note this mocks a real charger and is not the charger representation in the cs, which is accessed by cp_id
        cp2 = ChargePoint(
            f"{cp_id}_client", ws2
        )  # uses a different id for debugging, would normally be cp_id
        with contextlib.suppress(
            asyncio.TimeoutError, websockets.exceptions.ConnectionClosedOK
        ):
            await asyncio.wait_for(
                asyncio.gather(
                    cp2.start(),
                    cp2.send_boot_notification(),
                    cp2.send_authorize(),
                    cp2.send_heartbeat(),
                    cp2.send_status_notification(),
                    cp2.send_firmware_status(),
                    cp2.send_data_transfer(),
                    cp2.send_start_transaction(),
                    cp2.send_stop_transaction(),
                    cp2.send_meter_periodic_data(),
                ),
                timeout=10,
            )
        await ws2.close()


# @pytest.mark.skip(reason="skip")
@pytest.mark.timeout(20)  # Set timeout for this test
@pytest.mark.parametrize(
    "setup_config_entry",
    [{"port": 9002, "cp_id": "CP_1_unsup", "cms": "cms_unsup"}],
    indirect=True,
)
@pytest.mark.parametrize("cp_id", ["CP_1_unsup"])
@pytest.mark.parametrize("port", [9002])
async def test_cms_responses_unsupp_v16(
    hass, socket_enabled, cp_id, port, setup_config_entry
):
    """Test central system unsupported protocol."""

    # unsupported subprotocol raises websockets exception
    with pytest.raises(websockets.exceptions.InvalidStatus):
        await websockets.connect(
            f"ws://127.0.0.1:{port}/{cp_id}",
            subprotocols=["ocpp0.0"],
        )


# @pytest.mark.skip(reason="skip")
@pytest.mark.timeout(20)  # Set timeout for this test
@pytest.mark.parametrize(
    "setup_config_entry",
    [{"port": 9003, "cp_id": "CP_1_restore_values", "cms": "cms_restore_values"}],
    indirect=True,
)
@pytest.mark.parametrize("cp_id", ["CP_1_restore_values"])
@pytest.mark.parametrize("port", [9003])
async def test_cms_responses_restore_v16(
    hass, socket_enabled, cp_id, port, setup_config_entry
):
    """Test central system restoring values for a charger."""

    cs = setup_config_entry

    async with websockets.connect(
        f"ws://127.0.0.1:{port}/{cp_id}",
        subprotocols=["ocpp1.6"],
    ) as ws:
        # use a different id for debugging
        cp = ChargePoint(f"{cp_id}_client", ws)
        cp.active_transactionId = None
        # send None values
        with contextlib.suppress(asyncio.TimeoutError):
            await asyncio.wait_for(
                asyncio.gather(
                    cp.start(),
                    cp.send_meter_periodic_data(),
                ),
                timeout=3,
            )
        # cpid set in cs after websocket connection
        cpid = cs.charge_points[cp_id].settings.cpid

        # check if None
        assert cs.get_metric(cpid, "Energy.Meter.Start") is None
        assert cs.get_metric(cpid, "Transaction.Id") is None

        # send new data
        with contextlib.suppress(asyncio.TimeoutError):
            await asyncio.wait_for(
                asyncio.gather(
                    cp.start(),
<<<<<<< HEAD
=======
                    cp.send_boot_notification(),
>>>>>>> bcfe97b4
                    cp.send_start_transaction(12344),
                    cp.send_meter_periodic_data(),
                ),
                timeout=3,
            )

        # save for reference the values for meter_start and transaction_id
        saved_meter_start = int(cs.get_metric(cpid, "Energy.Meter.Start"))
        saved_transactionId = int(cs.get_metric(cpid, "Transaction.Id"))

        # delete current values from api memory
        cs.del_metric(cpid, "Energy.Meter.Start")
        cs.del_metric(cpid, "Transaction.Id")
        # send new data
        with contextlib.suppress(asyncio.TimeoutError):
            await asyncio.wait_for(
                asyncio.gather(
                    cp.start(),
<<<<<<< HEAD
=======
                    cp.send_boot_notification(),
>>>>>>> bcfe97b4
                    cp.send_meter_periodic_data(),
                ),
                timeout=3,
            )
        await ws.close()

    # check if restored old values from HA when api have lost the values, i.e. simulated reboot of HA
    assert int(cs.get_metric(cpid, "Energy.Meter.Start")) == saved_meter_start
    assert int(cs.get_metric(cpid, "Transaction.Id")) == saved_transactionId
<<<<<<< HEAD


=======


>>>>>>> bcfe97b4
# @pytest.mark.skip(reason="skip")
@pytest.mark.timeout(20)  # Set timeout for this test
@pytest.mark.parametrize(
    "setup_config_entry",
    [{"port": 9004, "cp_id": "CP_1_norm", "cms": "cms_norm"}],
    indirect=True,
)
@pytest.mark.parametrize("cp_id", ["CP_1_norm"])
@pytest.mark.parametrize("port", [9004])
async def test_cms_responses_normal_v16(
    hass, socket_enabled, cp_id, port, setup_config_entry
):
    """Test central system responses to a charger under normal operation."""

    cs = setup_config_entry

    # test ocpp messages sent from charger to cms
    async with websockets.connect(
        f"ws://127.0.0.1:{port}/{cp_id}",
        subprotocols=["ocpp1.5", "ocpp1.6"],
    ) as ws:
        # use a different id for debugging
        cp = ChargePoint(f"{cp_id}_client", ws)
        with contextlib.suppress(asyncio.TimeoutError):
            await asyncio.wait_for(
                asyncio.gather(
                    cp.start(),
                    cp.send_boot_notification(),
                    cp.send_authorize(),
                    cp.send_heartbeat(),
                    cp.send_status_notification(),
                    cp.send_security_event(),
                    cp.send_firmware_status(),
                    cp.send_data_transfer(),
                    cp.send_start_transaction(12345),
                    cp.send_meter_err_phases(),
                    cp.send_meter_line_voltage(),
                    cp.send_meter_periodic_data(),
                    # add delay to allow meter data to be processed
                    cp.send_stop_transaction(1),
                ),
                timeout=8,
            )
        await ws.close()

    cpid = cs.charge_points[cp_id].settings.cpid
    assert int(cs.get_metric(cpid, "Energy.Active.Import.Register")) == int(
        1305570 / 1000
    )
    assert int(cs.get_metric(cpid, "Energy.Session")) == int((54321 - 12345) / 1000)
    assert int(cs.get_metric(cpid, "Current.Import")) == 0
    # assert int(cs.get_metric(cpid, "Voltage")) == 228
    assert cs.get_unit(cpid, "Energy.Active.Import.Register") == "kWh"
    assert cs.get_ha_unit(cpid, "Power.Reactive.Import") == "var"
    assert cs.get_unit(cpid, "Power.Reactive.Import") == "var"
    assert cs.get_metric("unknown_cpid", "Energy.Active.Import.Register") is None
    assert cs.get_unit("unknown_cpid", "Energy.Active.Import.Register") is None
    assert cs.get_extra_attr("unknown_cpid", "Energy.Active.Import.Register") is None
    assert int(cs.get_supported_features("unknown_cpid")) == 0
    assert (
        await asyncio.wait_for(
            cs.set_max_charge_rate_amps("unknown_cpid", 0), timeout=1
        )
        is False
    )
    assert (
        await asyncio.wait_for(
            cs.set_charger_state("unknown_cpid", csvcs.service_clear_profile, False),
            timeout=1,
        )
        is False
    )


# @pytest.mark.skip(reason="skip")
@pytest.mark.timeout(20)  # Set timeout for this test
@pytest.mark.parametrize(
    "setup_config_entry",
    [{"port": 9005, "cp_id": "CP_1_services", "cms": "cms_services"}],
    indirect=True,
)
@pytest.mark.parametrize("cp_id", ["CP_1_services"])
@pytest.mark.parametrize("port", [9005])
async def test_cms_responses_actions_v16(
    hass, socket_enabled, cp_id, port, setup_config_entry
):
    """Test central system responses to actions and multi charger under normal operation."""
    # start clean entry for services
    cs = setup_config_entry

    # test ocpp messages sent from cms to charger, through HA switches/services
    # should reconnect as already started above
    # test processing of clock aligned meter data
    async with websockets.connect(
        f"ws://127.0.0.1:{port}/{cp_id}",
        subprotocols=["ocpp1.6"],
    ) as ws:
        cp = ChargePoint(f"{cp_id}_client", ws)
        with contextlib.suppress(asyncio.TimeoutError):
            cp_task = asyncio.create_task(cp.start())
<<<<<<< HEAD
            await asyncio.sleep(5)
            # Allow charger time to connect bfore running services
            await asyncio.wait_for(
                asyncio.gather(
                    cp.send_meter_clock_data(),
                    cs.charge_points[cp_id].trigger_boot_notification(),
                    cs.charge_points[cp_id].trigger_status_notification(),
=======
            await cp.send_boot_notification()
            await wait_ready(cs.charge_points[cp_id])
            # Confirm charger completed post_connect before running services
            await asyncio.wait_for(
                asyncio.gather(
                    cp.send_meter_clock_data(),
                    # cs.charge_points[cp_id].trigger_boot_notification(),
                    # cs.charge_points[cp_id].trigger_status_notification(),
>>>>>>> bcfe97b4
                    test_switches(
                        hass,
                        cs.charge_points[cp_id].settings.cpid,
                        socket_enabled,
                    ),
                    test_services(
                        hass,
                        cs.charge_points[cp_id].settings.cpid,
                        SERVICES,
                        socket_enabled,
                    ),
                    test_buttons(
                        hass,
                        cs.charge_points[cp_id].settings.cpid,
                        socket_enabled,
                    ),
                ),
                timeout=10,
            )
            cp_task.cancel()
        await ws.close()

    # cpid set in cs after websocket connection
    cpid = cs.charge_points[cp_id].settings.cpid

    assert int(cs.get_metric(cpid, "Frequency")) == 50
    assert float(cs.get_metric(cpid, "Energy.Active.Import.Register")) == 1101.452

    # add new charger to config entry
    cp_id = "CP_1_non_er_3.9"
    entry = hass.config_entries._entries.get_entries_for_domain(OCPP_DOMAIN)[0]
    entry.data[CONF_CPIDS].append({cp_id: MOCK_CONFIG_CP_APPEND.copy()})
    entry.data[CONF_CPIDS][-1][cp_id][CONF_CPID] = "cpid2"
    # reload required to setup new charger in HA, normally happens with discovery flow
    assert await hass.config_entries.async_reload(entry.entry_id)
    cs = hass.data[OCPP_DOMAIN][entry.entry_id]

    # test ocpp messages sent from charger that don't support errata 3.9
    # i.e. "Energy.Meter.Start" starts from 0 for each session and "Energy.Active.Import.Register"
    # reports starting from 0 Wh for every new transaction id. Total main meter values are without transaction id.

    async with websockets.connect(
        f"ws://127.0.0.1:{port}/{cp_id}",
        subprotocols=["ocpp1.6"],
    ) as ws:
        # use a different id for debugging
        cp = ChargePoint(f"{cp_id}_client", ws)
        with contextlib.suppress(asyncio.TimeoutError):
            await asyncio.wait_for(
                asyncio.gather(
                    cp.start(),
                    cp.send_boot_notification(),
                    cp.send_start_transaction(0),
                    cp.send_meter_periodic_data(),
                    cp.send_main_meter_clock_data(),
                    # add delay to allow meter data to be processed
                    cp.send_stop_transaction(2),
                ),
                timeout=5,
            )
        await ws.close()

    cpid = cs.charge_points[cp_id].settings.cpid
    # Last sent "Energy.Active.Import.Register" value without transaction id should be here.
    assert int(cs.get_metric(cpid, "Energy.Active.Import.Register")) == int(
        67230012 / 1000
    )
    assert cs.get_unit(cpid, "Energy.Active.Import.Register") == "kWh"

    # Last sent "Energy.Active.Import.Register" value with transaction id should be here.
<<<<<<< HEAD
=======
    # Meter value sent with stop transaction should not be used to calculate session energy
>>>>>>> bcfe97b4
    assert int(cs.get_metric(cpid, "Energy.Session")) == int(1305570 / 1000)
    assert cs.get_unit(cpid, "Energy.Session") == "kWh"

    # test ocpp messages sent from charger that don't support errata 3.9 with meter values with kWh as energy unit
    async with websockets.connect(
        f"ws://127.0.0.1:{port}/{cp_id}",
        subprotocols=["ocpp1.6"],
    ) as ws:
        # use a different id for debugging
        cp = ChargePoint(f"{cp_id}_client", ws)
        with contextlib.suppress(asyncio.TimeoutError):
            await asyncio.wait_for(
                asyncio.gather(
                    cp.start(),
                    cp.send_boot_notification(),
                    cp.send_start_transaction(0),
                    cp.send_meter_energy_kwh(),
                    cp.send_meter_clock_data(),
                    # add delay to allow meter data to be processed
                    cp.send_stop_transaction(2),
                ),
                timeout=5,
            )
        await ws.close()

    assert int(cs.get_metric(cpid, "Energy.Active.Import.Register")) == 1101
    assert int(cs.get_metric(cpid, "Energy.Session")) == 11
    assert cs.get_unit(cpid, "Energy.Active.Import.Register") == "kWh"


# @pytest.mark.skip(reason="skip")
@pytest.mark.timeout(20)  # Set timeout for this test
@pytest.mark.parametrize(
    "setup_config_entry",
    [{"port": 9006, "cp_id": "CP_1_error", "cms": "cms_error"}],
    indirect=True,
)
@pytest.mark.parametrize("cp_id", ["CP_1_error"])
@pytest.mark.parametrize("port", [9006])
async def test_cms_responses_errors_v16(
    hass, socket_enabled, cp_id, port, setup_config_entry
):
    """Test central system responses to actions and multi charger under error operation."""
    # start clean entry for services
    cs = setup_config_entry

    # test ocpp rejection messages sent from charger to cms
    # use SERVICES_ERROR as only Core and Smart profiles enabled
<<<<<<< HEAD
    async with websockets.connect(
        f"ws://127.0.0.1:{port}/{cp_id}",
        subprotocols=["ocpp1.6"],
    ) as ws:
        with contextlib.suppress(
            asyncio.TimeoutError, websockets.exceptions.ConnectionClosedOK
        ):
            cp = ChargePoint(f"{cp_id}_client", ws)
            cp.accept = False
            # Allow charger time to connect before running services
            await asyncio.wait_for(
                cp.start(),
                timeout=5,
            )
        await ws.close()
    # if monitored variables differ cs will restart and charger needs to reconnect
=======
>>>>>>> bcfe97b4
    async with websockets.connect(
        f"ws://127.0.0.1:{port}/{cp_id}",
        subprotocols=["ocpp1.6"],
    ) as ws:
        with contextlib.suppress(
            asyncio.TimeoutError, websockets.exceptions.ConnectionClosedOK
        ):
            cp = ChargePoint(f"{cp_id}_client", ws)
            cp.accept = False
<<<<<<< HEAD
            cp_task = asyncio.create_task(cp.start())
            await asyncio.sleep(5)
            # Allow charger time to reconnect bfore running services
=======
            # Allow charger time to connect before running services
            await asyncio.wait_for(
                cp.start(),
                timeout=5,
            )
        await ws.close()
    # if monitored variables differ cs will restart and charger needs to reconnect
    async with websockets.connect(
        f"ws://127.0.0.1:{port}/{cp_id}",
        subprotocols=["ocpp1.6"],
    ) as ws:
        with contextlib.suppress(
            asyncio.TimeoutError, websockets.exceptions.ConnectionClosedOK
        ):
            cp = ChargePoint(f"{cp_id}_client", ws)
            cp.accept = False
            cp_task = asyncio.create_task(cp.start())
            await cp.send_boot_notification()
            await wait_ready(cs.charge_points[cp_id])
            # Confirm charger completed post_connect before running services
>>>>>>> bcfe97b4
            await asyncio.wait_for(
                asyncio.gather(
                    cs.charge_points[cp_id].trigger_boot_notification(),
                    cs.charge_points[cp_id].trigger_status_notification(),
                    test_switches(
                        hass,
                        cs.charge_points[cp_id].settings.cpid,
                        socket_enabled,
                    ),
                    test_services(
                        hass,
                        "xxx",  # Test with incorrect devid supplied
                        SERVICES_ERROR,
                        socket_enabled,
                    ),
                    test_buttons(
                        hass,
                        cs.charge_points[cp_id].settings.cpid,
                        socket_enabled,
                    ),
                ),
                timeout=10,
            )
            await cs.charge_points[cp_id].stop()
            cp_task.cancel()
        await ws.close()

    # test services when charger is unavailable
    with pytest.raises(HomeAssistantError):
        await test_services(
            hass, cs.charge_points[cp_id].settings.cpid, SERVICES_ERROR, socket_enabled
        )
<<<<<<< HEAD
=======


# @pytest.mark.skip(reason="skip")
@pytest.mark.timeout(20)  # Set timeout for this test
@pytest.mark.parametrize(
    "setup_config_entry",
    [{"port": 9007, "cp_id": "CP_1_norm_mc", "cms": "cms_norm", "num_connectors": 2}],
    indirect=True,
)
@pytest.mark.parametrize("cp_id", ["CP_1_norm_mc"])
@pytest.mark.parametrize("port", [9007])
async def test_cms_responses_normal_multiple_connectors_v16(
    hass, socket_enabled, cp_id, port, setup_config_entry
):
    """Test central system responses to a charger under normal operation with multiple connectors."""

    cs = setup_config_entry
    num_connectors = 2

    async with websockets.connect(
        f"ws://127.0.0.1:{port}/{cp_id}",
        subprotocols=["ocpp1.5", "ocpp1.6"],
    ) as ws:
        cp = ChargePoint(f"{cp_id}_client", ws, no_connectors=num_connectors)

        tasks = [
            cp.start(),
            cp.send_boot_notification(),
            cp.send_authorize(),
            cp.send_heartbeat(),
            cp.send_security_event(),
            cp.send_firmware_status(),
            cp.send_data_transfer(),
            cp.send_status_for_all_connectors(),
            cp.send_start_transaction(12345),
        ]

        for conn_id in range(1, num_connectors + 1):
            tasks.extend(
                [
                    cp.send_meter_err_phases(connector_id=conn_id),
                    cp.send_meter_line_voltage(connector_id=conn_id),
                    cp.send_meter_periodic_data(connector_id=conn_id),
                ]
            )

        tasks.append(cp.send_stop_transaction(1))

        with contextlib.suppress(asyncio.TimeoutError):
            await asyncio.wait_for(asyncio.gather(*tasks), timeout=10)

        await ws.close()

    cpid = cs.charge_points[cp_id].settings.cpid

    assert int(
        cs.get_metric(cpid, "Energy.Active.Import.Register", connector_id=1)
    ) == int(1305570 / 1000)
    assert int(cs.get_metric(cpid, "Energy.Session", connector_id=1)) == int(
        (54321 - 12345) / 1000
    )
    assert int(cs.get_metric(cpid, "Current.Import", connector_id=1)) == 0
    # assert int(cs.get_metric(cpid, "Voltage")) == 228
    assert cs.get_unit(cpid, "Energy.Active.Import.Register", connector_id=1) == "kWh"
    assert cs.get_ha_unit(cpid, "Power.Reactive.Import", connector_id=1) == "var"
    assert cs.get_unit(cpid, "Power.Reactive.Import", connector_id=1) == "var"
    assert cs.get_metric("unknown_cpid", "Energy.Active.Import.Register") is None
    assert cs.get_unit("unknown_cpid", "Energy.Active.Import.Register") is None
    assert cs.get_extra_attr("unknown_cpid", "Energy.Active.Import.Register") is None
    assert int(cs.get_supported_features("unknown_cpid")) == 0
    assert (
        await asyncio.wait_for(
            cs.set_max_charge_rate_amps("unknown_cpid", 0), timeout=1
        )
        is False
    )
    assert (
        await asyncio.wait_for(
            cs.set_charger_state("unknown_cpid", csvcs.service_clear_profile, False),
            timeout=1,
        )
        is False
    )
>>>>>>> bcfe97b4


class ChargePoint(cpclass):
    """Representation of real client Charge Point."""

    def __init__(self, id, connection, response_timeout=30, no_connectors=1):
        """Init extra variables for testing."""
        super().__init__(id, connection)
        self.no_connectors = int(no_connectors)
        self.active_transactionId: int = 0
        self.accept: bool = True
        self.task = None  # reused for background triggers
        self._tasks: set[asyncio.Task] = set()

    @on(Action.get_configuration)
    def on_get_configuration(self, key, **kwargs):
        """Handle a get configuration requests."""
        if key[0] == ConfigurationKey.supported_feature_profiles.value:
            if self.accept is True:
                return call_result.GetConfiguration(
                    configuration_key=[
                        {
                            "key": key[0],
                            "readonly": False,
                            "value": "Core,FirmwareManagement,LocalAuthListManagement,Reservation,SmartCharging,RemoteTrigger,Dummy",
                        }
                    ]
                )
            else:
                # use to test TypeError handling
                return call_result.GetConfiguration(unknown_key=[key[0]])
        if key[0] == ConfigurationKey.heartbeat_interval.value:
            return call_result.GetConfiguration(
                configuration_key=[{"key": key[0], "readonly": False, "value": "300"}]
            )
        if key[0] == ConfigurationKey.number_of_connectors.value:
            return call_result.GetConfiguration(
                configuration_key=[
                    {"key": key[0], "readonly": False, "value": f"{self.no_connectors}"}
                ]
            )
        if key[0] == ConfigurationKey.web_socket_ping_interval.value:
            if self.accept is True:
                return call_result.GetConfiguration(
                    configuration_key=[
                        {"key": key[0], "readonly": False, "value": "60"}
                    ]
                )
            else:
                return call_result.GetConfiguration(unknown_key=[key[0]])
        if key[0] == ConfigurationKey.meter_values_sampled_data.value:
            if self.accept is True:
                return call_result.GetConfiguration(
                    configuration_key=[
                        {
                            "key": key[0],
                            "readonly": False,
                            "value": "Energy.Active.Import.Register",
                        }
                    ]
                )
            else:
                pass
        if key[0] == ConfigurationKey.meter_value_sample_interval.value:
            if self.accept is True:
                return call_result.GetConfiguration(
                    configuration_key=[
                        {"key": key[0], "readonly": False, "value": "60"}
                    ]
                )
            else:
                return call_result.GetConfiguration(
                    configuration_key=[{"key": key[0], "readonly": True, "value": "60"}]
                )
        if (
            key[0]
            == ConfigurationKey.charging_schedule_allowed_charging_rate_unit.value
        ):
            if self.accept is True:
                return call_result.GetConfiguration(
                    configuration_key=[
                        {"key": key[0], "readonly": False, "value": "Current"}
                    ]
                )
            else:
                return call_result.GetConfiguration(unknown_key=[key[0]])
        if key[0] == ConfigurationKey.authorize_remote_tx_requests.value:
            if self.accept is True:
                return call_result.GetConfiguration(
                    configuration_key=[
                        {"key": key[0], "readonly": False, "value": "false"}
                    ]
                )
            else:
                return call_result.GetConfiguration(unknown_key=[key[0]])
        if key[0] == ConfigurationKey.charge_profile_max_stack_level.value:
            return call_result.GetConfiguration(
                configuration_key=[{"key": key[0], "readonly": False, "value": "3"}]
            )
        return call_result.GetConfiguration(
            configuration_key=[{"key": key[0], "readonly": False, "value": ""}]
        )

    @on(Action.change_configuration)
    def on_change_configuration(self, key, **kwargs):
        """Handle a get configuration request."""
        if self.accept is True:
            if key == ConfigurationKey.meter_values_sampled_data.value:
                return call_result.ChangeConfiguration(
                    ConfigurationStatus.reboot_required
                )
            else:
                return call_result.ChangeConfiguration(ConfigurationStatus.accepted)
        else:
            return call_result.ChangeConfiguration(ConfigurationStatus.rejected)

    @on(Action.change_availability)
    def on_change_availability(self, **kwargs):
        """Handle change availability request."""
        if self.accept is True:
            return call_result.ChangeAvailability(AvailabilityStatus.accepted)
        else:
            return call_result.ChangeAvailability(AvailabilityStatus.rejected)

    @on(Action.unlock_connector)
    def on_unlock_connector(self, **kwargs):
        """Handle unlock request."""
        if self.accept is True:
            return call_result.UnlockConnector(UnlockStatus.unlocked)
        else:
            return call_result.UnlockConnector(UnlockStatus.unlock_failed)

    @on(Action.reset)
    def on_reset(self, **kwargs):
        """Handle reset request."""
        if self.accept is True:
            return call_result.Reset(ResetStatus.accepted)
        else:
            return call_result.Reset(ResetStatus.rejected)

    @on(Action.remote_start_transaction)
    def on_remote_start_transaction(self, **kwargs):
        """Handle remote start request."""
        if self.accept is True:
            self.task = asyncio.create_task(self.send_start_transaction())
            return call_result.RemoteStartTransaction(RemoteStartStopStatus.accepted)
        else:
            return call_result.RemoteStopTransaction(RemoteStartStopStatus.rejected)

    @on(Action.remote_stop_transaction)
    def on_remote_stop_transaction(self, **kwargs):
        """Handle remote stop request."""
        if self.accept is True:
            return call_result.RemoteStopTransaction(RemoteStartStopStatus.accepted)
        else:
            return call_result.RemoteStopTransaction(RemoteStartStopStatus.rejected)

    @on(Action.set_charging_profile)
    def on_set_charging_profile(self, **kwargs):
        """Handle set charging profile request."""
        if self.accept is True:
            return call_result.SetChargingProfile(ChargingProfileStatus.accepted)
        else:
            return call_result.SetChargingProfile(ChargingProfileStatus.rejected)

    @on(Action.clear_charging_profile)
    def on_clear_charging_profile(self, **kwargs):
        """Handle clear charging profile request."""
        if self.accept is True:
            return call_result.ClearChargingProfile(ClearChargingProfileStatus.accepted)
        else:
            return call_result.ClearChargingProfile(ClearChargingProfileStatus.unknown)

    @on(Action.trigger_message)
    def on_trigger_message(self, requested_message, **kwargs):
        """Handle trigger message request."""
        if not self.accept:
            return call_result.TriggerMessage(TriggerMessageStatus.rejected)

        resp = call_result.TriggerMessage(TriggerMessageStatus.accepted)

        try:
            from ocpp.v16.enums import (
                MessageTrigger,
            )

            connector_id = kwargs.get("connector_id")
            if requested_message == MessageTrigger.status_notification:
                if connector_id in (None, 0):
                    task = asyncio.create_task(self.send_status_for_all_connectors())
                    self._tasks.add(task)
                    task.add_done_callback(self._tasks.discard)
                else:
                    task = asyncio.create_task(
                        self.send_status_notification(connector_id)
                    )
                    self._tasks.add(task)
                    task.add_done_callback(self._tasks.discard)
        except Exception:
            pass

        return resp

    @on(Action.update_firmware)
    def on_update_firmware(self, **kwargs):
        """Handle update firmware request."""
        return call_result.UpdateFirmware()

    @on(Action.get_diagnostics)
    def on_get_diagnostics(self, **kwargs):
        """Handle get diagnostics request."""
        return call_result.GetDiagnostics()

    @on(Action.data_transfer)
    def on_data_transfer(self, **kwargs):
        """Handle get data transfer request."""
        if self.accept is True:
            return call_result.DataTransfer(DataTransferStatus.accepted)
        else:
            return call_result.DataTransfer(DataTransferStatus.rejected)

    async def send_boot_notification(self):
        """Send a boot notification."""
        request = call.BootNotification(
            charge_point_model="Optimus", charge_point_vendor="The Mobility House"
        )
        resp = await self.call(request)
        assert resp.status == RegistrationStatus.accepted

    async def send_heartbeat(self):
        """Send a heartbeat."""
        request = call.Heartbeat()
        resp = await self.call(request)
        assert len(resp.current_time) > 0

    async def send_authorize(self):
        """Send an authorize request."""
        request = call.Authorize(id_tag="test_cp")
        resp = await self.call(request)
        assert resp.id_tag_info["status"] == AuthorizationStatus.accepted

    async def send_firmware_status(self):
        """Send a firmware status notification."""
        request = call.FirmwareStatusNotification(status=FirmwareStatus.downloaded)
        resp = await self.call(request)
        assert resp is not None

    async def send_diagnostics_status(self):
        """Send a diagnostics status notification."""
        request = call.DiagnosticsStatusNotification(status=DiagnosticsStatus.uploaded)
        resp = await self.call(request)
        assert resp is not None

    async def send_data_transfer(self):
        """Send a data transfer."""
        request = call.DataTransfer(
            vendor_id="The Mobility House",
            message_id="Test123",
            data="Test data transfer",
        )
        resp = await self.call(request)
        assert resp.status == DataTransferStatus.accepted

    async def send_start_transaction(self, meter_start: int = 12345):
        """Send a start transaction notification."""
        request = call.StartTransaction(
            connector_id=1,
            id_tag="test_cp",
            meter_start=meter_start,
            timestamp=datetime.now(tz=UTC).isoformat(),
        )
        resp = await self.call(request)
        self.active_transactionId = resp.transaction_id
        assert resp.id_tag_info["status"] == AuthorizationStatus.accepted.value

    async def send_status_notification(self, connector_id: int = 0):
        """Send one StatusNotification for a specific connector."""
        # Connector 0 = CP-level
        if connector_id == 0:
            status = ChargePointStatus.suspended_ev
        elif connector_id == 1:
            status = ChargePointStatus.charging
        else:
            status = ChargePointStatus.available

        request = call.StatusNotification(
            connector_id=connector_id,
            error_code=ChargePointErrorCode.no_error,
            status=status,
            timestamp=datetime.now(tz=UTC).isoformat(),
            info="Test info",
            vendor_id="The Mobility House",
            vendor_error_code="Test error",
        )
        await self.call(request)

    async def send_status_for_all_connectors(self):
        """Send StatusNotification for 0..no_connectors."""
        for cid in range(0, max(1, self.no_connectors) + 1):
            await self.send_status_notification(cid)

    async def send_meter_periodic_data(self, connector_id: int = 1):
        """Send periodic meter data notification for a given connector."""
        n = 0
        while self.active_transactionId == 0 and n < 2:
            await asyncio.sleep(1)
            n += 1
        request = call.MeterValues(
            connector_id=connector_id,
            transaction_id=self.active_transactionId,
            meter_value=[
                {
                    "timestamp": "2021-06-21T16:15:09Z",
                    "sampledValue": [
                        {
                            "value": "1305590.000",
                            "context": "Sample.Periodic",
                            "measurand": "Energy.Active.Import.Register",
                            "location": "Outlet",
                            "unit": "Wh",
                        },
                        {
                            "value": "20.000",
                            "context": "Sample.Periodic",
                            "measurand": "Current.Import",
                            "location": "Outlet",
                            "unit": "A",
                            "phase": "L1",
                        },
                        {
                            "value": "0.000",
                            "context": "Sample.Periodic",
                            "measurand": "Current.Import",
                            "location": "Outlet",
                            "unit": "A",
                            "phase": "L2",
                        },
                        {
                            "value": "0.000",
                            "context": "Sample.Periodic",
                            "measurand": "Current.Import",
                            "location": "Outlet",
                            "unit": "A",
                            "phase": "L3",
                        },
                        {
                            "value": "16.000",
                            "context": "Sample.Periodic",
                            "measurand": "Current.Offered",
                            "location": "Outlet",
                            "unit": "A",
                        },
                        {
                            "value": "50.010",
                            "context": "Sample.Periodic",
                            "measurand": "Frequency",
                            "location": "Outlet",
                        },
                        {
                            "value": "",
                            "context": "Sample.Periodic",
                            "measurand": "Power.Active.Import",
                            "location": "Outlet",
                            "unit": "kW",
                        },
                        {
                            "value": "",
                            "context": "Sample.Periodic",
                            "measurand": "Power.Active.Import",
                            "location": "Outlet",
                            "unit": "W",
                            "phase": "L1",
                        },
                        {
                            "value": "0.000",
                            "context": "Sample.Periodic",
                            "measurand": "Power.Active.Import",
                            "location": "Outlet",
                            "unit": "W",
                            "phase": "L2",
                        },
                        {
                            "value": "0.000",
                            "context": "Sample.Periodic",
                            "measurand": "Power.Active.Import",
                            "location": "Outlet",
                            "unit": "W",
                            "phase": "L3",
                        },
                        {
                            "value": "0.000",
                            "context": "Sample.Periodic",
                            "measurand": "Power.Factor",
                            "location": "Outlet",
                        },
                        {
                            "value": "38.500",
                            "context": "Sample.Periodic",
                            "measurand": "Temperature",
                            "location": "Body",
                            "unit": "Celsius",
                        },
                        {
                            "value": "228.000",
                            "context": "Sample.Periodic",
                            "measurand": "Voltage",
                            "location": "Outlet",
                            "unit": "V",
                            "phase": "L1-N",
                        },
                        {
                            "value": "228.000",
                            "context": "Sample.Periodic",
                            "measurand": "Voltage",
                            "location": "Outlet",
                            "unit": "V",
                            "phase": "L2-N",
                        },
                        {
                            "value": "0.000",
                            "context": "Sample.Periodic",
                            "measurand": "Voltage",
                            "location": "Outlet",
                            "unit": "V",
                            "phase": "L3-N",
                        },
                        {
                            "value": "89.00",
                            "context": "Sample.Periodic",
                            "measurand": "Power.Reactive.Import",
                            "unit": "var",
                        },
                        {
                            "value": "0.010",
                            "context": "Transaction.Begin",
                            "unit": "kWh",
                        },
                        {
                            "value": "1305570.000",
                        },
                    ],
                }
            ],
        )
        resp = await self.call(request)
        assert resp is not None

    async def send_meter_line_voltage(self, connector_id: int = 1):
        """Send line voltages for a given connector."""
        while self.active_transactionId == 0:
            await asyncio.sleep(1)
        request = call.MeterValues(
            connector_id=connector_id,
            transaction_id=self.active_transactionId,
            meter_value=[
                {
                    "timestamp": "2021-06-21T16:15:09Z",
                    "sampledValue": [
                        {
                            "value": "395.900",
                            "context": "Sample.Periodic",
                            "measurand": "Voltage",
                            "location": "Outlet",
                            "unit": "V",
                            "phase": "L1-L2",
                        },
                        {
                            "value": "396.300",
                            "context": "Sample.Periodic",
                            "measurand": "Voltage",
                            "location": "Outlet",
                            "unit": "V",
                            "phase": "L2-L3",
                        },
                        {
                            "value": "398.900",
                            "context": "Sample.Periodic",
                            "measurand": "Voltage",
                            "location": "Outlet",
                            "unit": "V",
                            "phase": "L3-L1",
                        },
                    ],
                }
            ],
        )
        resp = await self.call(request)
        assert resp is not None

    async def send_meter_err_phases(self, connector_id: int = 1):
        """Send erroneous voltage phase for a given connector."""
        while self.active_transactionId == 0:
            await asyncio.sleep(1)
        request = call.MeterValues(
            connector_id=connector_id,
            transaction_id=self.active_transactionId,
            meter_value=[
                {
                    "timestamp": "2021-06-21T16:15:09Z",
                    "sampledValue": [
                        {
                            "value": "230",
                            "context": "Sample.Periodic",
                            "measurand": "Voltage",
                            "location": "Outlet",
                            "unit": "V",
                            "phase": "L1",
                        },
                        {
                            "value": "23",
                            "context": "Sample.Periodic",
                            "measurand": "Current.Import",
                            "location": "Outlet",
                            "unit": "A",
                            "phase": "L1-N",
                        },
                    ],
                }
            ],
        )
        resp = await self.call(request)
        assert resp is not None

    async def send_meter_energy_kwh(self, connector_id: int = 1):
        """Send periodic energy meter value with kWh unit for a given connector."""
        while self.active_transactionId == 0:
            await asyncio.sleep(1)
        request = call.MeterValues(
            connector_id=connector_id,
            transaction_id=self.active_transactionId,
            meter_value=[
                {
                    "timestamp": "2021-06-21T16:15:09Z",
                    "sampledValue": [
                        {
                            "unit": "kWh",
                            "value": "11",
                            "context": "Sample.Periodic",
                            "format": "Raw",
                            "measurand": "Energy.Active.Import.Register",
                        },
                    ],
                }
            ],
        )
        resp = await self.call(request)
        assert resp is not None

    async def send_main_meter_clock_data(self, connector_id: int = 1):
        """Send periodic main meter value (no transaction_id) for a given connector."""
        while self.active_transactionId == 0:
            await asyncio.sleep(1)
        request = call.MeterValues(
            connector_id=connector_id,
            meter_value=[
                {
                    "timestamp": "2021-06-21T16:15:09Z",
                    "sampledValue": [
                        {
                            "value": "67230012",
                            "context": "Sample.Clock",
                            "format": "Raw",
                            "measurand": "Energy.Active.Import.Register",
                            "location": "Inlet",
                        },
                    ],
                }
            ],
        )
        resp = await self.call(request)
        assert resp is not None

    async def send_meter_clock_data(self, connector_id: int = 1):
        """Send periodic meter data (clock) for a given connector."""
        self.active_transactionId = 0
        request = call.MeterValues(
            connector_id=connector_id,
            transaction_id=self.active_transactionId,
            meter_value=[
                {
                    "timestamp": "2021-06-21T16:15:09Z",
                    "sampledValue": [
                        {
                            "measurand": "Voltage",
                            "context": "Sample.Clock",
                            "unit": "V",
                            "value": "228.490",
                        },
                        {
                            "measurand": "Power.Active.Import",
                            "context": "Sample.Clock",
                            "unit": "W",
                            "value": "0.000",
                        },
                        {
                            "measurand": "Energy.Active.Import.Register",
                            "context": "Sample.Clock",
                            "unit": "kWh",
                            "value": "1101.452",
                        },
                        {
                            "measurand": "Current.Import",
                            "context": "Sample.Clock",
                            "unit": "A",
                            "value": "0.054",
                        },
                        {
                            "measurand": "Frequency",
                            "context": "Sample.Clock",
                            "value": "50.000",
                        },
                    ],
                },
            ],
        )
        resp = await self.call(request)
        assert resp is not None

    async def send_stop_transaction(self, delay: int = 0):
        """Send a stop transaction notification."""
        # add delay to allow meter data to be processed
        await asyncio.sleep(delay)
        n = 0
        while self.active_transactionId == 0 and n < 2:
            await asyncio.sleep(1)
            n += 1
        request = call.StopTransaction(
            meter_stop=54321,
            timestamp=datetime.now(tz=UTC).isoformat(),
            transaction_id=self.active_transactionId,
            reason="EVDisconnected",
            id_tag="test_cp",
        )
        resp = await self.call(request)
        assert resp.id_tag_info["status"] == AuthorizationStatus.accepted.value

    async def send_security_event(self):
        """Send a security event notification."""
        request = call.SecurityEventNotification(
            type="SettingSystemTime",
            timestamp="2022-09-29T20:58:29Z",
            tech_info="BootNotification",
        )
        await self.call(request)<|MERGE_RESOLUTION|>--- conflicted
+++ resolved
@@ -51,10 +51,7 @@
     set_number,
     create_configuration,
     remove_configuration,
-<<<<<<< HEAD
-=======
     wait_ready,
->>>>>>> bcfe97b4
 )
 
 SERVICES = [
@@ -62,10 +59,7 @@
     csvcs.service_configure,
     csvcs.service_get_configuration,
     csvcs.service_get_diagnostics,
-<<<<<<< HEAD
-=======
     csvcs.service_trigger_custom_message,
->>>>>>> bcfe97b4
     csvcs.service_clear_profile,
     csvcs.service_data_transfer,
     csvcs.service_set_charge_rate,
@@ -75,10 +69,7 @@
 SERVICES_ERROR = [
     csvcs.service_configure,
     csvcs.service_get_configuration,
-<<<<<<< HEAD
-=======
     csvcs.service_trigger_custom_message,
->>>>>>> bcfe97b4
     csvcs.service_clear_profile,
     csvcs.service_data_transfer,
     csvcs.service_set_charge_rate,
@@ -94,7 +85,6 @@
 
 
 test_switches.__test__ = False
-<<<<<<< HEAD
 
 
 async def test_buttons(hass, cpid, socket_enabled):
@@ -103,16 +93,6 @@
         await press_button(hass, cpid, button.key)
 
 
-=======
-
-
-async def test_buttons(hass, cpid, socket_enabled):
-    """Test button operations."""
-    for button in BUTTONS:
-        await press_button(hass, cpid, button.key)
-
-
->>>>>>> bcfe97b4
 test_buttons.__test__ = False
 
 
@@ -149,11 +129,8 @@
             data.update({"vendor_id": "ABC"})
         if service == csvcs.service_set_charge_rate:
             data.update({"limit_amps": 30})
-<<<<<<< HEAD
-=======
         if service == csvcs.service_trigger_custom_message:
             data.update({"requested_message:": "StatusNotification"})
->>>>>>> bcfe97b4
 
         await hass.services.async_call(
             OCPP_DOMAIN,
@@ -186,17 +163,6 @@
         service_data=data,
         blocking=True,
     )
-<<<<<<< HEAD
-
-    for number in NUMBERS:
-        # test setting value of number slider
-        await set_number(hass, cpid, number.key, 10)
-
-
-test_services.__test__ = False
-
-
-=======
     # test custom message request for MeterValues
     await hass.services.async_call(
         OCPP_DOMAIN,
@@ -213,7 +179,6 @@
 test_services.__test__ = False
 
 
->>>>>>> bcfe97b4
 @pytest.fixture
 async def setup_config_entry(hass, request) -> CentralSystem:
     """Setup/teardown mock config entry and central system."""
@@ -354,10 +319,7 @@
             await asyncio.wait_for(
                 asyncio.gather(
                     cp.start(),
-<<<<<<< HEAD
-=======
                     cp.send_boot_notification(),
->>>>>>> bcfe97b4
                     cp.send_start_transaction(12344),
                     cp.send_meter_periodic_data(),
                 ),
@@ -376,10 +338,7 @@
             await asyncio.wait_for(
                 asyncio.gather(
                     cp.start(),
-<<<<<<< HEAD
-=======
                     cp.send_boot_notification(),
->>>>>>> bcfe97b4
                     cp.send_meter_periodic_data(),
                 ),
                 timeout=3,
@@ -389,13 +348,8 @@
     # check if restored old values from HA when api have lost the values, i.e. simulated reboot of HA
     assert int(cs.get_metric(cpid, "Energy.Meter.Start")) == saved_meter_start
     assert int(cs.get_metric(cpid, "Transaction.Id")) == saved_transactionId
-<<<<<<< HEAD
-
-
-=======
-
-
->>>>>>> bcfe97b4
+
+
 # @pytest.mark.skip(reason="skip")
 @pytest.mark.timeout(20)  # Set timeout for this test
 @pytest.mark.parametrize(
@@ -496,15 +450,6 @@
         cp = ChargePoint(f"{cp_id}_client", ws)
         with contextlib.suppress(asyncio.TimeoutError):
             cp_task = asyncio.create_task(cp.start())
-<<<<<<< HEAD
-            await asyncio.sleep(5)
-            # Allow charger time to connect bfore running services
-            await asyncio.wait_for(
-                asyncio.gather(
-                    cp.send_meter_clock_data(),
-                    cs.charge_points[cp_id].trigger_boot_notification(),
-                    cs.charge_points[cp_id].trigger_status_notification(),
-=======
             await cp.send_boot_notification()
             await wait_ready(cs.charge_points[cp_id])
             # Confirm charger completed post_connect before running services
@@ -513,7 +458,6 @@
                     cp.send_meter_clock_data(),
                     # cs.charge_points[cp_id].trigger_boot_notification(),
                     # cs.charge_points[cp_id].trigger_status_notification(),
->>>>>>> bcfe97b4
                     test_switches(
                         hass,
                         cs.charge_points[cp_id].settings.cpid,
@@ -584,10 +528,7 @@
     assert cs.get_unit(cpid, "Energy.Active.Import.Register") == "kWh"
 
     # Last sent "Energy.Active.Import.Register" value with transaction id should be here.
-<<<<<<< HEAD
-=======
     # Meter value sent with stop transaction should not be used to calculate session energy
->>>>>>> bcfe97b4
     assert int(cs.get_metric(cpid, "Energy.Session")) == int(1305570 / 1000)
     assert cs.get_unit(cpid, "Energy.Session") == "kWh"
 
@@ -636,7 +577,6 @@
 
     # test ocpp rejection messages sent from charger to cms
     # use SERVICES_ERROR as only Core and Smart profiles enabled
-<<<<<<< HEAD
     async with websockets.connect(
         f"ws://127.0.0.1:{port}/{cp_id}",
         subprotocols=["ocpp1.6"],
@@ -646,29 +586,6 @@
         ):
             cp = ChargePoint(f"{cp_id}_client", ws)
             cp.accept = False
-            # Allow charger time to connect before running services
-            await asyncio.wait_for(
-                cp.start(),
-                timeout=5,
-            )
-        await ws.close()
-    # if monitored variables differ cs will restart and charger needs to reconnect
-=======
->>>>>>> bcfe97b4
-    async with websockets.connect(
-        f"ws://127.0.0.1:{port}/{cp_id}",
-        subprotocols=["ocpp1.6"],
-    ) as ws:
-        with contextlib.suppress(
-            asyncio.TimeoutError, websockets.exceptions.ConnectionClosedOK
-        ):
-            cp = ChargePoint(f"{cp_id}_client", ws)
-            cp.accept = False
-<<<<<<< HEAD
-            cp_task = asyncio.create_task(cp.start())
-            await asyncio.sleep(5)
-            # Allow charger time to reconnect bfore running services
-=======
             # Allow charger time to connect before running services
             await asyncio.wait_for(
                 cp.start(),
@@ -689,7 +606,6 @@
             await cp.send_boot_notification()
             await wait_ready(cs.charge_points[cp_id])
             # Confirm charger completed post_connect before running services
->>>>>>> bcfe97b4
             await asyncio.wait_for(
                 asyncio.gather(
                     cs.charge_points[cp_id].trigger_boot_notification(),
@@ -722,8 +638,6 @@
         await test_services(
             hass, cs.charge_points[cp_id].settings.cpid, SERVICES_ERROR, socket_enabled
         )
-<<<<<<< HEAD
-=======
 
 
 # @pytest.mark.skip(reason="skip")
@@ -807,7 +721,6 @@
         )
         is False
     )
->>>>>>> bcfe97b4
 
 
 class ChargePoint(cpclass):
