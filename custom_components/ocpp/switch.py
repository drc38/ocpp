--- conflicted
+++ resolved
@@ -15,11 +15,7 @@
 from ocpp.v16.enums import ChargePointStatus
 
 from .api import CentralSystem
-<<<<<<< HEAD
-from .const import CONF_CPID, CONF_CPIDS, DOMAIN, ICON
-=======
 from .const import CONF_CPID, CONF_CPIDS, CONF_NUM_CONNECTORS, DOMAIN, ICON
->>>>>>> bcfe97b4
 from .enums import HAChargerServices, HAChargerStatuses
 
 
@@ -72,16 +68,6 @@
 async def async_setup_entry(hass, entry, async_add_devices):
     """Configure the switch platform."""
     central_system = hass.data[DOMAIN][entry.entry_id]
-<<<<<<< HEAD
-    entities = []
-    for charger in entry.data[CONF_CPIDS]:
-        cp_id_settings = list(charger.values())[0]
-        cpid = cp_id_settings[CONF_CPID]
-
-        for ent in SWITCHES:
-            cpx = ChargePointSwitch(central_system, cpid, ent)
-            entities.append(cpx)
-=======
     entities: list[ChargePointSwitch] = []
 
     for charger in entry.data[CONF_CPIDS]:
@@ -101,7 +87,6 @@
                 entities.append(
                     ChargePointSwitch(central_system, cpid, desc, connector_id=None)
                 )
->>>>>>> bcfe97b4
 
     async_add_devices(entities, False)
 
@@ -125,15 +110,6 @@
         self.entity_description = description
         self.connector_id = connector_id
         self._state = self.entity_description.default_state
-<<<<<<< HEAD
-        self._attr_unique_id = ".".join(
-            [SWITCH_DOMAIN, DOMAIN, self.cpid, self.entity_description.key]
-        )
-        self._attr_name = self.entity_description.name
-        self._attr_device_info = DeviceInfo(
-            identifiers={(DOMAIN, self.cpid)},
-        )
-=======
         parts = [SWITCH_DOMAIN, DOMAIN, cpid]
         if self.connector_id:
             parts.append(f"conn{self.connector_id}")
@@ -153,16 +129,11 @@
             )
 
         self._attr_icon = ICON
->>>>>>> bcfe97b4
 
     @property
     def available(self) -> bool:
         """Return if switch is available."""
-<<<<<<< HEAD
-        return self.central_system.get_available(self.cpid)  # type: ignore [no-any-return]
-=======
         return self.central_system.get_available(self.cpid, self.connector_id)
->>>>>>> bcfe97b4
 
     @property
     def is_on(self) -> bool:
@@ -170,11 +141,7 @@
         """Test metric state against condition if present"""
         if self.entity_description.metric_state is not None:
             resp = self.central_system.get_metric(
-<<<<<<< HEAD
-                self.cpid, self.entity_description.metric_state
-=======
                 self.cpid, self.entity_description.metric_state, self.connector_id
->>>>>>> bcfe97b4
             )
             if self.entity_description.metric_condition is not None:
                 self._state = resp in self.entity_description.metric_condition
@@ -183,14 +150,10 @@
     async def async_turn_on(self, **kwargs: Any) -> None:
         """Turn the switch on."""
         self._state = await self.central_system.set_charger_state(
-<<<<<<< HEAD
-            self.cpid, self.entity_description.on_action
-=======
             self.cpid,
             self.entity_description.on_action,
             True,
             connector_id=self.connector_id,
->>>>>>> bcfe97b4
         )
 
     async def async_turn_off(self, **kwargs: Any) -> None:
@@ -200,13 +163,6 @@
             resp = True
         elif self.entity_description.off_action == self.entity_description.on_action:
             resp = await self.central_system.set_charger_state(
-<<<<<<< HEAD
-                self.cpid, self.entity_description.off_action, False
-            )
-        else:
-            resp = await self.central_system.set_charger_state(
-                self.cpid, self.entity_description.off_action
-=======
                 self.cpid,
                 self.entity_description.off_action,
                 False,
@@ -217,6 +173,5 @@
                 self.cpid,
                 self.entity_description.off_action,
                 connector_id=self.connector_id,
->>>>>>> bcfe97b4
             )
         self._state = not resp