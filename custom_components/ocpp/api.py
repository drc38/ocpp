"""Representation of a OCCP Entities."""
import asyncio
from collections import defaultdict
from datetime import datetime, timedelta, timezone
import logging
from math import sqrt
import time
from typing import Dict

from homeassistant.config_entries import ConfigEntry
from homeassistant.const import STATE_OK, STATE_UNAVAILABLE, TIME_MINUTES
from homeassistant.core import HomeAssistant
from homeassistant.helpers import device_registry, entity_component, entity_registry
import voluptuous as vol
import websockets

from ocpp.exceptions import NotImplementedError
from ocpp.messages import CallError
from ocpp.routing import on
from ocpp.v16 import ChargePoint as cp, call, call_result
from ocpp.v16.enums import (
    Action,
    AuthorizationStatus,
    AvailabilityStatus,
    AvailabilityType,
    ChargePointStatus,
    ChargingProfileKindType,
    ChargingProfilePurposeType,
    ChargingProfileStatus,
    ChargingRateUnitType,
    ClearChargingProfileStatus,
    ConfigurationStatus,
    DataTransferStatus,
    Measurand,
    MessageTrigger,
    Phase,
    RegistrationStatus,
    RemoteStartStopStatus,
    ResetStatus,
    ResetType,
    TriggerMessageStatus,
    UnitOfMeasure,
    UnlockStatus,
)

from .const import (
    CONF_CPID,
    CONF_CSID,
    CONF_HOST,
    CONF_METER_INTERVAL,
    CONF_MONITORED_VARIABLES,
    CONF_PORT,
    CONF_SUBPROTOCOL,
    DEFAULT_CPID,
    DEFAULT_CSID,
    DEFAULT_ENERGY_UNIT,
    DEFAULT_HOST,
    DEFAULT_MEASURAND,
    DEFAULT_PORT,
    DEFAULT_POWER_UNIT,
    DEFAULT_SUBPROTOCOL,
    DOMAIN,
    HA_ENERGY_UNIT,
    HA_POWER_UNIT,
)
from .enums import (
    ConfigurationKey as ckey,
    HAChargerDetails as cdet,
    HAChargerServices as csvcs,
    HAChargerSession as csess,
    HAChargerStatuses as cstat,
    HAProfileFlags as prof,
    OcppMisc as om,
    Profiles as prof,
)

_LOGGER: logging.Logger = logging.getLogger(__package__)
logging.getLogger(DOMAIN).setLevel(logging.DEBUG)

UFW_SERVICE_DATA_SCHEMA = vol.Schema(
    {
        vol.Required("firmware_url"): str,
        vol.Optional("delay_hours"): int,
    }
)
CONF_SERVICE_DATA_SCHEMA = vol.Schema(
    {
        vol.Required("ocpp_key"): str,
        vol.Required("value"): str,
    }
)
GCONF_SERVICE_DATA_SCHEMA = vol.Schema(
    {
        vol.Required("ocpp_key"): str,
    }
)
GDIAG_SERVICE_DATA_SCHEMA = vol.Schema(
    {
        vol.Required("upload_url"): str,
    }
)


class CentralSystem:
    """Server for handling OCPP connections."""

    def __init__(self, hass: HomeAssistant, entry: ConfigEntry):
        """Instantiate instance of a CentralSystem."""
        self.hass = hass
        self.entry = entry
        self.host = entry.data.get(CONF_HOST) or DEFAULT_HOST
        self.port = entry.data.get(CONF_PORT) or DEFAULT_PORT
        self.csid = entry.data.get(CONF_CSID) or DEFAULT_CSID
        self.cpid = entry.data.get(CONF_CPID) or DEFAULT_CPID

        self.subprotocol = entry.data.get(CONF_SUBPROTOCOL) or DEFAULT_SUBPROTOCOL
        self._server = None
        self.config = entry.data
        self.id = entry.entry_id
        self.charge_points = {}

    @staticmethod
    async def create(hass: HomeAssistant, entry: ConfigEntry):
        """Create instance and start listening for OCPP connections on given port."""
        self = CentralSystem(hass, entry)

        server = await websockets.serve(
            self.on_connect, self.host, self.port, subprotocols=self.subprotocol
        )
        self._server = server
        return self

    async def on_connect(self, websocket, path: str):
        """Request handler executed for every new OCPP connection."""
        try:
            requested_protocols = websocket.request_headers["Sec-WebSocket-Protocol"]
        except KeyError:
            _LOGGER.error("Client hasn't requested any Subprotocol. Closing connection")
            return await websocket.close()
        if requested_protocols in websocket.available_subprotocols:
            _LOGGER.info("Websocket Subprotocol matched: %s", requested_protocols)
        else:
            # In the websockets lib if no subprotocols are supported by the
            # client and the server, it proceeds without a subprotocol,
            # so we have to manually close the connection.
            _LOGGER.warning(
                "Protocols mismatched | expected Subprotocols: %s,"
                " but client supports  %s | Closing connection",
                websocket.available_subprotocols,
                requested_protocols,
            )
            return await websocket.close()

        _LOGGER.info(f"Charger websocket path={path}")
        cp_id = path.strip("/")
        try:
            if self.cpid not in self.charge_points:
                _LOGGER.info(f"Charger {cp_id} connected to {self.host}:{self.port}.")
                cp = ChargePoint(cp_id, websocket, self.hass, self.entry, self)
                self.charge_points[self.cpid] = cp
                await self.charge_points[self.cpid].start()
            else:
                _LOGGER.info(f"Charger {cp_id} reconnected to {self.host}:{self.port}.")
                cp = self.charge_points[self.cpid]
                await self.charge_points[self.cpid].reconnect(websocket)
        except Exception as e:
            _LOGGER.error(f"Exception occurred:\n{e}", exc_info=True)

        finally:
            self.charge_points[self.cpid].status = STATE_UNAVAILABLE
            _LOGGER.info(f"Charger {cp_id} disconnected from {self.host}:{self.port}.")

    def get_metric(self, cp_id: str, measurand: str):
        """Return last known value for given measurand."""
        if cp_id in self.charge_points:
            return self.charge_points[cp_id]._metrics[measurand].value
        return None

    def get_unit(self, cp_id: str, measurand: str):
        """Return unit of given measurand."""
        if cp_id in self.charge_points:
            return self.charge_points[cp_id]._metrics[measurand].unit
        return None

    def get_extra_attr(self, cp_id: str, measurand: str):
        """Return last known extra attributes for given measurand."""
        if cp_id in self.charge_points:
            return self.charge_points[cp_id]._metrics[measurand].extra_attr
        return None

    def get_available(self, cp_id: str):
        """Return whether the charger is available."""
        if cp_id in self.charge_points:
            return self.charge_points[cp_id].status == STATE_OK
        return False

    async def set_max_charge_rate_amps(self, cp_id: str, value: float):
        """Set the maximum charge rate in amps."""
        if cp_id in self.charge_points:
            return self.charge_points[cp_id].set_charge_rate(lim_amps=value)
        return False

    async def set_charger_state(
        self, cp_id: str, service_name: str, state: bool = True
    ):
        """Carry out requested service/state change on connected charger."""
        if cp_id in self.charge_points:
            if service_name == csvcs.service_availability.name:
                resp = await self.charge_points[cp_id].set_availability(state)
            if service_name == csvcs.service_charge_start.name:
                resp = await self.charge_points[cp_id].start_transaction()
            if service_name == csvcs.service_charge_stop.name:
                resp = await self.charge_points[cp_id].stop_transaction()
            if service_name == csvcs.service_reset.name:
                resp = await self.charge_points[cp_id].reset()
            if service_name == csvcs.service_unlock.name:
                resp = await self.charge_points[cp_id].unlock()
        else:
            resp = False
        return resp

    async def update(self, cp_id: str):
        """Update sensors values in HA."""
        er = entity_registry.async_get(self.hass)
        dr = device_registry.async_get(self.hass)
        identifiers = {(DOMAIN, cp_id)}
        dev = dr.async_get_device(identifiers)
        # _LOGGER.info("Device id: %s updating", dev.name)
        for ent in entity_registry.async_entries_for_device(er, dev.id):
            # _LOGGER.info("Entity id: %s updating", ent.entity_id)
            self.hass.async_create_task(
                entity_component.async_update_entity(self.hass, ent.entity_id)
            )

    def device_info(self):
        """Return device information."""
        return {
            "identifiers": {(DOMAIN, self.id)},
        }


class ChargePoint(cp):
    """Server side representation of a charger."""

    def __init__(
        self,
        id: str,
        connection,
        hass: HomeAssistant,
        entry: ConfigEntry,
        central: CentralSystem,
        interval_meter_metrics: int = 10,
    ):
        """Instantiate instance of a ChargePoint."""
        super().__init__(id, connection)
        self.interval_meter_metrics = interval_meter_metrics
        self.hass = hass
        self.entry = entry
        self.central = central
        self.status = "init"
        # Indicates if the charger requires a reboot to apply new
        # configuration.
        self._requires_reboot = False
        self.preparing = asyncio.Event()
        self._transactionId = 0
        self._metrics = defaultdict(lambda: Metric(None, None))
        self._metrics[cdet.identifier.value].value = id
        self._metrics[csess.session_time.value].unit = TIME_MINUTES
        self._metrics[csess.session_energy.value].unit = UnitOfMeasure.kwh.value
        self._metrics[csess.meter_start.value].unit = UnitOfMeasure.kwh.value
        self._attr_supported_features: int = 0

    async def post_connect(self):
        """Logic to be executed right after a charger connects."""
        # Define custom service handles for charge point
        async def handle_clear_profile(call):
            """Handle the clear profile service call."""
            if self.status == STATE_UNAVAILABLE:
                _LOGGER.warning("%s charger is currently unavailable", self.id)
                return
            await self.clear_profile()

        async def handle_update_firmware(call):
            """Handle the firmware update service call."""
            if self.status == STATE_UNAVAILABLE:
                _LOGGER.warning("%s charger is currently unavailable", self.id)
                return
            url = call.data.get("firmware_url")
            delay = int(call.data.get("delay_hours", 0))
            await self.update_firmware(url, delay)

        async def handle_configure(call):
            """Handle the configure service call."""
            if self.status == STATE_UNAVAILABLE:
                _LOGGER.warning("%s charger is currently unavailable", self.id)
                return
            key = call.data.get("ocpp_key")
            value = call.data.get("value")
            await self.configure(key, value)

        async def handle_get_configuration(call):
            """Handle the get configuration service call."""
            if self.status == STATE_UNAVAILABLE:
                _LOGGER.warning("%s charger is currently unavailable", self.id)
                return
            key = call.data.get("ocpp_key")
            await self.get_configuration(key)

        async def handle_get_diagnostics(call):
            """Handle the get get diagnostics service call."""
            if self.status == STATE_UNAVAILABLE:
                _LOGGER.warning("%s charger is currently unavailable", self.id)
                return
            url = call.data.get("upload_url")
            await self.get_diagnostics(url)

        try:
            self.status = STATE_OK
            await self.get_supported_features()
            if prof.REM in self._attr_supported_features:
                await self.trigger_boot_notification()
                await self.trigger_status_notification()
            await self.become_operative()
            await self.get_configuration(ckey.heartbeat_interval.value)
            await self.configure(ckey.web_socket_ping_interval.value, "60")
            await self.configure(
                ckey.meter_values_sampled_data.value,
                self.entry.data[CONF_MONITORED_VARIABLES],
            )
            await self.configure(
                ckey.meter_value_sample_interval.value,
                str(self.entry.data[CONF_METER_INTERVAL]),
            )
            #            await self.configure(
            #                "StopTxnSampledData", ",".join(self.entry.data[CONF_MONITORED_VARIABLES])
            #            )
            resp = await self.get_configuration(ckey.number_of_connectors.value)
            self._metrics[cdet.connectors.value].value = resp
            #            await self.start_transaction()

            # Register custom services with home assistant
            self.hass.services.async_register(
                DOMAIN,
                csvcs.service_configure.value,
                handle_configure,
                CONF_SERVICE_DATA_SCHEMA,
            )
            self.hass.services.async_register(
                DOMAIN,
                csvcs.service_get_configuration.value,
                handle_get_configuration,
                GCONF_SERVICE_DATA_SCHEMA,
            )
            if prof.SMART in self._attr_supported_features:
                self.hass.services.async_register(
                    DOMAIN, csvcs.service_clear_profile.value, handle_clear_profile
                )
<<<<<<< HEAD
=======
                self.hass.services.async_register(
                    DOMAIN,
                    csvcs.service_set_charge_rate.value,
                    handle_set_charge_rate,
                    SCR_SERVICE_DATA_SCHEMA,
                )
>>>>>>> b2659bea
            if prof.FW in self._attr_supported_features:
                self.hass.services.async_register(
                    DOMAIN,
                    csvcs.service_update_firmware.value,
                    handle_update_firmware,
                    UFW_SERVICE_DATA_SCHEMA,
                )
                self.hass.services.async_register(
                    DOMAIN,
                    csvcs.service_get_diagnostics.value,
                    handle_get_diagnostics,
                    GDIAG_SERVICE_DATA_SCHEMA,
                )
        except (NotImplementedError) as e:
            _LOGGER.error("Configuration of the charger failed: %s", e)

    async def get_supported_features(self):
        """Get supported features."""
        req = call.GetConfigurationPayload(key=[ckey.supported_feature_profiles.value])
        resp = await self.call(req)
        for key_value in resp.configuration_key:
            if om.feature_profile_core.value in key_value[om.value.value]:
                self._attr_supported_features |= prof.CORE
            if om.feature_profile_firmware.value in key_value[om.value.value]:
                self._attr_supported_features |= prof.FW
            if om.feature_profile_smart.value in key_value[om.value.value]:
                self._attr_supported_features |= prof.SMART
            if om.feature_profile_reservation.value in key_value[om.value.value]:
                self._attr_supported_features |= prof.RES
            if om.feature_profile_remote.value in key_value[om.value.value]:
                self._attr_supported_features |= prof.REM
            if om.feature_profile_auth.value in key_value[om.value.value]:
                self._attr_supported_features |= prof.AUTH
            self._metrics[cdet.features.value].value = self._attr_supported_features
            _LOGGER.debug("Supported feature profiles: %s", key_value[om.value.value])

    async def trigger_boot_notification(self):
        """Trigger a boot notification."""
        req = call.TriggerMessagePayload(
            requested_message=MessageTrigger.boot_notification
        )
        resp = await self.call(req)
        if resp.status == TriggerMessageStatus.accepted:
            return True
        else:
            _LOGGER.debug("Failed with response: %s", resp.status)
            return False

    async def trigger_status_notification(self):
        """Trigger a status notification."""
        req = call.TriggerMessagePayload(
            requested_message=MessageTrigger.status_notification
        )
        resp = await self.call(req)
        if resp.status == TriggerMessageStatus.accepted:
            return True
        else:
            _LOGGER.debug("Failed with response: %s", resp.status)
            return False

    async def become_operative(self):
        """Become operative."""
        resp = await self.set_availability()
        return resp

    async def clear_profile(self):
        """Clear all charging profiles."""
        req = call.ClearChargingProfilePayload()
        resp = await self.call(req)
        if resp.status == ClearChargingProfileStatus.accepted:
            return True
        else:
            _LOGGER.debug("Failed with response: %s", resp.status)
            return False

    async def set_charge_rate(self, limit_amps: int = 32, limit_watts: int = 22000):
        """Set a charging profile with defined limit."""
        if prof.SMART in self._attr_supported_features:
            resp = await self.get_configuration(
                ckey.charging_schedule_allowed_charging_rate_unit.value
            )
            _LOGGER.debug(
                "Charger supports setting the following units: %s",
                resp,
            )
            _LOGGER.debug("If more than one unit supported default unit is Amps")
            if om.current.value in resp:
                lim = limit_amps
                units = ChargingRateUnitType.amps.value
            else:
                lim = limit_watts
                units = ChargingRateUnitType.watts.value
            resp = await self.get_configuration(
                ckey.charge_profile_max_stack_level.value
            )
            stack_level = int(resp)

            req = call.SetChargingProfilePayload(
                connector_id=0,
                cs_charging_profiles={
                    om.charging_profile_id.value: 8,
                    om.stack_level.value: stack_level,
                    om.charging_profile_kind.value: ChargingProfileKindType.relative.value,
                    om.charging_profile_purpose.value: ChargingProfilePurposeType.charge_point_max_profile.value,
                    om.charging_schedule.value: {
                        om.charging_rate_unit.value: units,
                        om.charging_schedule_period.value: [
                            {om.start_period.value: 0, om.limit.value: lim}
                        ],
                    },
                },
            )
        else:
            _LOGGER.debug("Smart charging is not supported by this charger")
            return False
        resp = await self.call(req)
        if resp.status == ChargingProfileStatus.accepted:
            return True
        else:
            _LOGGER.debug("Failed with response: %s", resp.status)
            return False

    async def set_availability(self, state: bool = True):
        """Become operative."""
        """there could be an ongoing transaction. Terminate it"""
        if (state is False) and self._transactionId > 0:
            await self.stop_transaction()
        """ change availability """
        if state is True:
            typ = AvailabilityType.operative.value
        else:
            typ = AvailabilityType.inoperative.value

        req = call.ChangeAvailabilityPayload(connector_id=0, type=typ)
        resp = await self.call(req)
        if resp.status == AvailabilityStatus.accepted:
            return True
        else:
            _LOGGER.debug("Failed with response: %s", resp.status)
            return False

    async def start_transaction(self, limit_amps: int = 32, limit_watts: int = 22000):
        """Start a Transaction."""
        """Check if authorisation enabled, if it is disable it before remote start"""
        resp = await self.get_configuration(ckey.authorize_remote_tx_requests.value)
        if resp.lower() == "true":
            await self.configure(ckey.authorize_remote_tx_requests.value, "false")
        if prof.SMART in self._attr_supported_features:
            resp = await self.get_configuration(
                ckey.charging_schedule_allowed_charging_rate_unit.value
            )
            _LOGGER.debug(
                "Charger supports setting the following units: %s",
                resp,
            )
            _LOGGER.debug("If more than one unit supported default unit is Amps")
            if om.current.value in resp:
                lim = limit_amps
                units = ChargingRateUnitType.amps.value
            else:
                lim = limit_watts
                units = ChargingRateUnitType.watts.value
            resp = await self.get_configuration(
                ckey.charge_profile_max_stack_level.value
            )
            stack_level = int(resp)
            req = call.RemoteStartTransactionPayload(
                connector_id=1,
                id_tag=self._metrics[cdet.identifier.value].value,
                charging_profile={
                    om.charging_profile_id.value: 1,
                    om.stack_level.value: stack_level,
                    om.charging_profile_kind.value: ChargingProfileKindType.relative.value,
                    om.charging_profile_purpose.value: ChargingProfilePurposeType.tx_profile.value,
                    om.charging_schedule.value: {
                        om.charging_rate_unit.value: units,
                        om.charging_schedule_period.value: [
                            {om.start_period.value: 0, om.limit.value: lim}
                        ],
                    },
                },
            )
        else:
            req = call.RemoteStartTransactionPayload(
                connector_id=1, id_tag=self._metrics[cdet.identifier.value]
            )
        resp = await self.call(req)
        if resp.status == RemoteStartStopStatus.accepted:
            return True
        else:
            _LOGGER.debug("Failed with response: %s", resp.status)
            return False

    async def stop_transaction(self):
        """Request remote stop of current transaction."""
        """Leaves charger in finishing state until unplugged"""
        """Use reset() to make the charger available again for remote start"""
        req = call.RemoteStopTransactionPayload(transaction_id=self._transactionId)
        resp = await self.call(req)
        if resp.status == RemoteStartStopStatus.accepted:
            return True
        else:
            _LOGGER.debug("Failed with response: %s", resp.status)
            return False

    async def reset(self, typ: str = ResetType.soft):
        """Soft reset charger unless hard reset requested."""
        req = call.ResetPayload(typ)
        resp = await self.call(req)
        if resp.status == ResetStatus.accepted:
            return True
        else:
            _LOGGER.debug("Failed with response: %s", resp.status)
            return False

    async def unlock(self, connector_id: int = 1):
        """Unlock charger if requested."""
        req = call.UnlockConnectorPayload(connector_id)
        resp = await self.call(req)
        if resp.status == UnlockStatus.unlocked:
            return True
        else:
            _LOGGER.debug("Failed with response: %s", resp.status)
            return False

    async def update_firmware(self, firmware_url: str, wait_time: int = 0):
        """Update charger with new firmware if available."""
        """where firmware_url is the http or https url of the new firmware"""
        """and wait_time is hours from now to wait before install"""
        if prof.FW in self._attr_supported_features:
            schema = vol.Schema(vol.Url())
            try:
                url = schema(firmware_url)
            except vol.MultipleInvalid as e:
                _LOGGER.debug("Failed to parse url: %s", e)
            update_time = (
                datetime.now(tz=timezone.utc) + timedelta(hours=wait_time)
            ).isoformat()
            req = call.UpdateFirmwarePayload(location=url, retrieve_date=update_time)
            resp = await self.call(req)
            _LOGGER.debug("Response: %s", resp)
            return True
        else:
            _LOGGER.debug("Charger does not support ocpp firmware updating")
            return False

    async def get_diagnostics(self, upload_url: str):
        """Upload diagnostic data to server from charger."""
        if prof.FW in self._attr_supported_features:
            schema = vol.Schema(vol.Url())
            try:
                url = schema(upload_url)
            except vol.MultipleInvalid as e:
                _LOGGER.debug("Failed to parse url: %s", e)
            req = call.GetDiagnosticsPayload(location=url)
            resp = await self.call(req)
            _LOGGER.debug("Response: %s", resp)
            return True
        else:
            _LOGGER.debug("Charger does not support ocpp diagnostics uploading")
            return False

    async def get_configuration(self, key: str = ""):
        """Get Configuration of charger for supported keys else return None."""
        if key == "":
            req = call.GetConfigurationPayload()
        else:
            req = call.GetConfigurationPayload(key=[key])
        resp = await self.call(req)
        if resp.configuration_key is not None:
            value = resp.configuration_key[0][om.value.value]
            _LOGGER.debug("Get Configuration for %s: %s", key, value)
            return value
        if resp.unknown_key is not None:
            _LOGGER.warning("Get Configuration returned unknown key for: %s", key)
            return None

    async def configure(self, key: str, value: str):
        """Configure charger by setting the key to target value.

        First the configuration key is read using GetConfiguration. The key's
        value is compared with the target value. If the key is already set to
        the correct value nothing is done.

        If the key has a different value a ChangeConfiguration request is issued.

        """
        req = call.GetConfigurationPayload(key=[key])

        resp = await self.call(req)

        for key_value in resp.configuration_key:
            # If the key already has the targeted value we don't need to set
            # it.
            if key_value[om.key.value] == key and key_value[om.value.value] == value:
                return

            if key_value.get(om.readonly.name, False):
                _LOGGER.warning("%s is a read only setting", key)

        req = call.ChangeConfigurationPayload(key=key, value=value)

        resp = await self.call(req)

        if resp.status in [
            ConfigurationStatus.rejected,
            ConfigurationStatus.not_supported,
        ]:
            _LOGGER.warning("%s while setting %s to %s", resp.status, key, value)

        if resp.status == ConfigurationStatus.reboot_required:
            self._requires_reboot = True

    async def _get_specific_response(self, unique_id, timeout):
        # The ocpp library silences CallErrors by default. See
        # https://github.com/mobilityhouse/ocpp/issues/104.
        # This code 'unsilences' CallErrors by raising them as exception
        # upon receiving.
        resp = await super()._get_specific_response(unique_id, timeout)

        if isinstance(resp, CallError):
            raise resp.to_exception()

        return resp

    async def _handle_call(self, msg):
        try:
            await super()._handle_call(msg)
        except NotImplementedError as e:
            response = msg.create_call_error(e).to_json()
            await self._send(response)

    async def start(self):
        """Start charge point."""
        try:
            await asyncio.gather(super().start(), self.post_connect())
        except websockets.exceptions.ConnectionClosed as e:
            _LOGGER.debug(e)

    async def reconnect(self, connection):
        """Reconnect charge point."""
        self._connection = connection
        try:
            self.status = STATE_OK
            await super().start()
        except websockets.exceptions.ConnectionClosed as e:
            _LOGGER.debug(e)

    async def async_update_device_info(self, boot_info: dict):
        """Update device info asynchronuously."""

        _LOGGER.debug("Updating device info %s: %s", self.central.cpid, boot_info)

        dr = device_registry.async_get(self.hass)

        serial = boot_info.get(om.charge_point_serial_number.name, None)

        identifiers = {(DOMAIN, self.central.cpid), (DOMAIN, self.id)}
        if serial is not None:
            identifiers.add((DOMAIN, serial))

        dr.async_get_or_create(
            config_entry_id=self.entry.entry_id,
            identifiers=identifiers,
            name=self.central.cpid,
            manufacturer=boot_info.get(om.charge_point_vendor.name, None),
            model=boot_info.get(om.charge_point_model.name, None),
            sw_version=boot_info.get(om.firmware_version.name, None),
        )

    def process_phases(self, data):
        """Process phase data from meter values payload."""
        measurand_data = {}
        for sv in data:
            # create ordered Dict for each measurand, eg {"voltage":{"unit":"V","L1":"230"...}}
            measurand = sv.get(om.measurand.value, None)
            phase = sv.get(om.phase.value, None)
            value = sv.get(om.value.value, None)
            unit = sv.get(om.unit.value, None)
            if measurand is not None and phase is not None:
                if measurand not in measurand_data:
                    measurand_data[measurand] = {}
                measurand_data[measurand][om.unit.value] = unit
                measurand_data[measurand][phase] = float(value)
                self._metrics[measurand].extra_attr[om.unit.value] = unit
                self._metrics[measurand].extra_attr[phase] = float(value)

        for metric, phase_info in measurand_data.items():
            # _LOGGER.debug("Metric: %s, extra attributes: %s", metric, phase_info)
            metric_value = None
            if metric in [Measurand.voltage.value]:
                if Phase.l1_n.value in phase_info:
                    """Line-neutral voltages are averaged."""
                    metric_value = (
                        phase_info.get(Phase.l1_n.value, 0)
                        + phase_info.get(Phase.l2_n.value, 0)
                        + phase_info.get(Phase.l3_n.value, 0)
                    ) / 3
                elif Phase.l1_l2.value in phase_info:
                    """Line-line voltages are converted to line-neutral and averaged."""
                    metric_value = (
                        phase_info.get(Phase.l1_l2.value, 0)
                        + phase_info.get(Phase.l2_l3.value, 0)
                        + phase_info.get(Phase.l3_l1.value, 0)
                    ) / (3 * sqrt(3))
            elif metric in [
                Measurand.current_import.value,
                Measurand.current_export.value,
                Measurand.power_active_import.value,
                Measurand.power_active_export.value,
            ]:
                """Line currents and powers are summed."""
                if Phase.l1.value in phase_info:
                    metric_value = (
                        phase_info.get(Phase.l1.value, 0)
                        + phase_info.get(Phase.l2.value, 0)
                        + phase_info.get(Phase.l3.value, 0)
                    )
            if metric_value is not None:
                self._metrics[metric].value = round(metric_value, 1)

    @on(Action.MeterValues)
    def on_meter_values(self, connector_id: int, meter_value: Dict, **kwargs):
        """Request handler for MeterValues Calls."""
        for bucket in meter_value:
            unprocessed = bucket[om.sampled_value.name]
            processed_keys = []
            for idx, sv in enumerate(bucket[om.sampled_value.name]):
                measurand = sv.get(om.measurand.value, None)
                value = sv.get(om.value.value, None)
                unit = sv.get(om.unit.value, None)
                phase = sv.get(om.phase.value, None)
                location = sv.get(om.location.value, None)

                if len(sv.keys()) == 1:  # Backwars compatibility
                    measurand = DEFAULT_MEASURAND
                    unit = DEFAULT_ENERGY_UNIT

                if phase is None:
                    if unit == DEFAULT_POWER_UNIT:
                        self._metrics[measurand].value = float(value) / 1000
                        self._metrics[measurand].unit = HA_POWER_UNIT
                    elif unit == DEFAULT_ENERGY_UNIT:
                        self._metrics[measurand].value = float(value) / 1000
                        self._metrics[measurand].unit = HA_ENERGY_UNIT
                    else:
                        self._metrics[measurand].value = round(float(value), 1)
                        self._metrics[measurand].unit = unit
                    if location is not None:
                        self._metrics[measurand].extra_attr[
                            om.location.value
                        ] = location
                    processed_keys.append(idx)
            for idx in sorted(processed_keys, reverse=True):
                unprocessed.pop(idx)
            # _LOGGER.debug("Meter data not yet processed: %s", unprocessed)
            if unprocessed is not None:
                self.process_phases(unprocessed)
        if csess.meter_start.value not in self._metrics:
            self._metrics[csess.meter_start.value].value = self._metrics[
                DEFAULT_MEASURAND
            ]
        if csess.transaction_id.value not in self._metrics:
            self._metrics[csess.transaction_id.value].value = kwargs.get(
                om.transaction_id.name
            )
            self._transactionId = kwargs.get(om.transaction_id.name)
        if self._metrics[csess.transaction_id.value].value is not None:
            self._metrics[csess.session_time.value].value = round(
                (
                    int(time.time())
                    - float(self._metrics[csess.transaction_id.value].value)
                )
                / 60
            )
        if self._metrics[csess.meter_start.value].value is not None:
            self._metrics[csess.session_energy.value].value = round(
                float(self._metrics[DEFAULT_MEASURAND].value or 0)
                - float(self._metrics[csess.meter_start.value].value),
                1,
            )
        self.hass.async_create_task(self.central.update(self.central.cpid))
        return call_result.MeterValuesPayload()

    @on(Action.BootNotification)
    def on_boot_notification(self, **kwargs):
        """Handle a boot notification."""

        _LOGGER.debug("Received boot notification for %s: %s", self.id, kwargs)

        # update metrics
        self._metrics[cdet.model.value].value = kwargs.get(
            om.charge_point_model.name, None
        )
        self._metrics[cdet.vendor.value].value = kwargs.get(
            om.charge_point_vendor.name, None
        )
        self._metrics[cdet.firmware_version.value].value = kwargs.get(
            om.firmware_version.name, None
        )
        self._metrics[cdet.serial.value].value = kwargs.get(
            om.charge_point_serial_number.name, None
        )

        asyncio.create_task(self.async_update_device_info(kwargs))
        self.hass.async_create_task(self.central.update(self.central.cpid))
        return call_result.BootNotificationPayload(
            current_time=datetime.now(tz=timezone.utc).isoformat(),
            interval=30,
            status=RegistrationStatus.accepted.value,
        )

    @on(Action.StatusNotification)
    def on_status_notification(self, connector_id, error_code, status, **kwargs):
        """Handle a status notification."""
        self._metrics[cstat.status.value].value = status
        if (
            status == ChargePointStatus.suspended_ev.value
            or status == ChargePointStatus.suspended_evse.value
        ):
            if Measurand.current_import.value in self._metrics:
                self._metrics[Measurand.current_import.value].value = 0
            if Measurand.power_active_import.value in self._metrics:
                self._metrics[Measurand.power_active_import.value].value = 0
            if Measurand.power_reactive_import.value in self._metrics:
                self._metrics[Measurand.power_reactive_import.value].value = 0
        self._metrics[cstat.error_code.value].value = error_code
        self.hass.async_create_task(self.central.update(self.central.cpid))
        return call_result.StatusNotificationPayload()

    @on(Action.FirmwareStatusNotification)
    def on_firmware_status(self, status, **kwargs):
        """Handle firmware status notification."""
        self._metrics[cstat.firmware_status.value].value = status
        self.hass.async_create_task(self.central.update(self.central.cpid))
        return call_result.FirmwareStatusNotificationPayload()

    @on(Action.DiagnosticsStatusNotification)
    def on_diagnostics_status(self, status, **kwargs):
        """Handle diagnostics status notification."""
        _LOGGER.info("Diagnostics upload status: %s", status)
        return call_result.DiagnosticsStatusNotificationPayload()

    @on(Action.Authorize)
    def on_authorize(self, id_tag, **kwargs):
        """Handle an Authorization request."""
        return call_result.AuthorizePayload(
            id_tag_info={om.status.value: AuthorizationStatus.accepted.value}
        )

    @on(Action.StartTransaction)
    def on_start_transaction(self, connector_id, id_tag, meter_start, **kwargs):
        """Handle a Start Transaction request."""
        self._transactionId = int(time.time())
        self._metrics[cstat.stop_reason.value].value = ""
        self._metrics[csess.transaction_id.value].value = self._transactionId
        self._metrics[csess.meter_start.value].value = int(meter_start) / 1000
        self.hass.async_create_task(self.central.update(self.central.cpid))
        return call_result.StartTransactionPayload(
            id_tag_info={om.status.value: AuthorizationStatus.accepted.value},
            transaction_id=self._transactionId,
        )

    @on(Action.StopTransaction)
    def on_stop_transaction(self, meter_stop, timestamp, transaction_id, **kwargs):
        """Stop the current transaction."""
        self._metrics[cstat.stop_reason.value].value = kwargs.get(om.reason.name, None)

        if self._metrics[csess.meter_start.value].value is not None:
            self._metrics[csess.session_energy.value].value = round(
                int(meter_stop) / 1000
                - float(self._metrics[csess.meter_start.value].value),
                1,
            )
        if Measurand.current_import.value in self._metrics:
            self._metrics[Measurand.current_import.value].value = 0
        if Measurand.power_active_import.value in self._metrics:
            self._metrics[Measurand.power_active_import.value].value = 0
        if Measurand.power_reactive_import.value in self._metrics:
            self._metrics[Measurand.power_reactive_import.value].value = 0
        self.hass.async_create_task(self.central.update(self.central.cpid))
        return call_result.StopTransactionPayload(
            id_tag_info={om.status.value: AuthorizationStatus.accepted.value}
        )

    @on(Action.DataTransfer)
    def on_data_transfer(self, vendor_id, **kwargs):
        """Handle a Data transfer request."""
        _LOGGER.debug("Datatransfer received from %s: %s", self.id, kwargs)
        return call_result.DataTransferPayload(status=DataTransferStatus.accepted.value)

    @on(Action.Heartbeat)
    def on_heartbeat(self, **kwargs):
        """Handle a Heartbeat."""
        now = datetime.now(tz=timezone.utc).isoformat()
        self._metrics[cstat.heartbeat.value].value = now
        self.hass.async_create_task(self.central.update(self.central.cpid))
        return call_result.HeartbeatPayload(current_time=now)

    @property
    def supported_features(self) -> int:
        """Flag of Ocpp features that are supported."""
        return self._attr_supported_features

    def get_metric(self, measurand: str):
        """Return last known value for given measurand."""
        return self._metrics[measurand].value

    def get_extra_attr(self, measurand: str):
        """Return last known extra attributes for given measurand."""
        return self._metrics[measurand].extra_attr

    def get_unit(self, measurand: str):
        """Return unit of given measurand."""
        return self._metrics[measurand].unit


class Metric:
    """Metric class."""

    def __init__(self, value, unit):
        """Initialize a Metric."""
        self._value = value
        self._unit = unit
        self._extra_attr = {}

    @property
    def value(self):
        """Get the value of the metric."""
        return self._value

    @value.setter
    def value(self, value):
        """Set the value of the metric."""
        self._value = value

    @property
    def unit(self):
        """Get the unit of the metric."""
        return self._unit

    @unit.setter
    def unit(self, unit: str):
        """Set the unit of the metric."""
        self._unit = unit

    @property
    def extra_attr(self):
        """Get the extra attributes of the metric."""
        return self._extra_attr

    @extra_attr.setter
    def extra_attr(self, extra_attr: dict):
        """Set the unit of the metric."""
        self._extra_attr = extra_attr<|MERGE_RESOLUTION|>--- conflicted
+++ resolved
@@ -355,15 +355,6 @@
                 self.hass.services.async_register(
                     DOMAIN, csvcs.service_clear_profile.value, handle_clear_profile
                 )
-<<<<<<< HEAD
-=======
-                self.hass.services.async_register(
-                    DOMAIN,
-                    csvcs.service_set_charge_rate.value,
-                    handle_set_charge_rate,
-                    SCR_SERVICE_DATA_SCHEMA,
-                )
->>>>>>> b2659bea
             if prof.FW in self._attr_supported_features:
                 self.hass.services.async_register(
                     DOMAIN,
