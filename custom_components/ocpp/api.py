"""Representation of a OCCP Entities."""
import asyncio
from collections import defaultdict
from datetime import datetime, timedelta, timezone
import logging
from math import sqrt
import time
from typing import Dict

from homeassistant.config_entries import ConfigEntry
from homeassistant.const import STATE_OK, STATE_UNAVAILABLE, TIME_MINUTES
from homeassistant.core import HomeAssistant
from homeassistant.helpers import device_registry, entity_component, entity_registry
import voluptuous as vol
import websockets

from ocpp.exceptions import NotImplementedError
from ocpp.messages import CallError
from ocpp.routing import on
from ocpp.v16 import ChargePoint as cp, call, call_result
from ocpp.v16.enums import (
    Action,
    AuthorizationStatus,
    AvailabilityStatus,
    AvailabilityType,
    ChargePointStatus,
    ChargingProfileKindType,
    ChargingProfilePurposeType,
    ChargingProfileStatus,
    ChargingRateUnitType,
    ClearChargingProfileStatus,
    ConfigurationStatus,
    DataTransferStatus,
    Measurand,
    MessageTrigger,
    Phase,
    RegistrationStatus,
    RemoteStartStopStatus,
    ResetStatus,
    ResetType,
    TriggerMessageStatus,
    UnitOfMeasure,
    UnlockStatus,
)

from .const import (
    CONF_CPID,
    CONF_CSID,
    CONF_HOST,
    CONF_METER_INTERVAL,
    CONF_MONITORED_VARIABLES,
    CONF_PORT,
    CONF_SUBPROTOCOL,
    DEFAULT_CPID,
    DEFAULT_CSID,
    DEFAULT_ENERGY_UNIT,
    DEFAULT_HOST,
    DEFAULT_MEASURAND,
    DEFAULT_PORT,
    DEFAULT_POWER_UNIT,
    DEFAULT_SUBPROTOCOL,
    DOMAIN,
    HA_ENERGY_UNIT,
    HA_POWER_UNIT,
)
from .enums import (
    ConfigurationKey as ckey,
    HAChargerDetails as cdet,
    HAChargerServices as csvcs,
    HAChargerSession as csess,
    HAChargerStatuses as cstat,
    OcppMisc as om,
    Profiles as prof,
)

_LOGGER: logging.Logger = logging.getLogger(__package__)
logging.getLogger(DOMAIN).setLevel(logging.DEBUG)

UFW_SERVICE_DATA_SCHEMA = vol.Schema(
    {
        vol.Required("firmware_url"): str,
        vol.Optional("delay_hours"): int,
    }
)
CONF_SERVICE_DATA_SCHEMA = vol.Schema(
    {
        vol.Required("ocpp_key"): str,
        vol.Required("value"): str,
    }
)
GCONF_SERVICE_DATA_SCHEMA = vol.Schema(
    {
        vol.Required("ocpp_key"): str,
    }
)
GDIAG_SERVICE_DATA_SCHEMA = vol.Schema(
    {
        vol.Required("upload_url"): str,
    }
)


class CentralSystem:
    """Server for handling OCPP connections."""

    def __init__(self, hass: HomeAssistant, entry: ConfigEntry):
        """Instantiate instance of a CentralSystem."""
        self.hass = hass
        self.entry = entry
        self.host = entry.data.get(CONF_HOST) or DEFAULT_HOST
        self.port = entry.data.get(CONF_PORT) or DEFAULT_PORT
        self.csid = entry.data.get(CONF_CSID) or DEFAULT_CSID
        self.cpid = entry.data.get(CONF_CPID) or DEFAULT_CPID

        self.subprotocol = entry.data.get(CONF_SUBPROTOCOL) or DEFAULT_SUBPROTOCOL
        self._server = None
        self.config = entry.data
        self.id = entry.entry_id
        self.charge_points = {}

    @staticmethod
    async def create(hass: HomeAssistant, entry: ConfigEntry):
        """Create instance and start listening for OCPP connections on given port."""
        self = CentralSystem(hass, entry)

        server = await websockets.serve(
            self.on_connect, self.host, self.port, subprotocols=self.subprotocol
        )
        self._server = server
        return self

    async def on_connect(self, websocket, path: str):
        """Request handler executed for every new OCPP connection."""
        try:
            requested_protocols = websocket.request_headers["Sec-WebSocket-Protocol"]
        except KeyError:
            _LOGGER.error("Client hasn't requested any Subprotocol. Closing connection")
            return await websocket.close()
        if requested_protocols in websocket.available_subprotocols:
            _LOGGER.info("Websocket Subprotocol matched: %s", requested_protocols)
        else:
            # In the websockets lib if no subprotocols are supported by the
            # client and the server, it proceeds without a subprotocol,
            # so we have to manually close the connection.
            _LOGGER.warning(
                "Protocols mismatched | expected Subprotocols: %s,"
                " but client supports  %s | Closing connection",
                websocket.available_subprotocols,
                requested_protocols,
            )
            return await websocket.close()

        _LOGGER.info(f"Charger websocket path={path}")
        cp_id = path.strip("/")
        try:
            if self.cpid not in self.charge_points:
                _LOGGER.info(f"Charger {cp_id} connected to {self.host}:{self.port}.")
                cp = ChargePoint(cp_id, websocket, self.hass, self.entry, self)
                self.charge_points[self.cpid] = cp
                await self.charge_points[self.cpid].start()
            else:
                _LOGGER.info(f"Charger {cp_id} reconnected to {self.host}:{self.port}.")
                cp = self.charge_points[self.cpid]
                await self.charge_points[self.cpid].reconnect(websocket)
        except Exception as e:
            _LOGGER.error(f"Exception occurred:\n{e}", exc_info=True)

        finally:
            self.charge_points[self.cpid].status = STATE_UNAVAILABLE
            _LOGGER.info(f"Charger {cp_id} disconnected from {self.host}:{self.port}.")

    def get_metric(self, cp_id: str, measurand: str):
        """Return last known value for given measurand."""
        if cp_id in self.charge_points:
            return self.charge_points[cp_id]._metrics[measurand].value
        return None

    def get_unit(self, cp_id: str, measurand: str):
        """Return unit of given measurand."""
        if cp_id in self.charge_points:
            return self.charge_points[cp_id]._metrics[measurand].unit
        return None

    def get_extra_attr(self, cp_id: str, measurand: str):
        """Return last known extra attributes for given measurand."""
        if cp_id in self.charge_points:
            return self.charge_points[cp_id]._metrics[measurand].extra_attr
        return None

    def get_available(self, cp_id: str):
        """Return whether the charger is available."""
        if cp_id in self.charge_points:
            return self.charge_points[cp_id].status == STATE_OK
        return False

<<<<<<< HEAD
=======
    def get_supported_features(self, cp_id: str):
        """Return what profiles the charger supports."""
        if cp_id in self.charge_points:
            return self.charge_points[cp_id].supported_features
        return None

>>>>>>> 11a2fdc4
    async def set_max_charge_rate_amps(self, cp_id: str, value: float):
        """Set the maximum charge rate in amps."""
        if cp_id in self.charge_points:
            return await self.charge_points[cp_id].set_charge_rate(limit_amps=value)
        return False

    async def set_charger_state(
        self, cp_id: str, service_name: str, state: bool = True
    ):
        """Carry out requested service/state change on connected charger."""
        if cp_id in self.charge_points:
            if service_name == csvcs.service_availability.name:
                resp = await self.charge_points[cp_id].set_availability(state)
            if service_name == csvcs.service_charge_start.name:
                resp = await self.charge_points[cp_id].start_transaction()
            if service_name == csvcs.service_charge_stop.name:
                resp = await self.charge_points[cp_id].stop_transaction()
            if service_name == csvcs.service_reset.name:
                resp = await self.charge_points[cp_id].reset()
            if service_name == csvcs.service_unlock.name:
                resp = await self.charge_points[cp_id].unlock()
        else:
            resp = False
        return resp

    async def update(self, cp_id: str):
        """Update sensors values in HA."""
        er = entity_registry.async_get(self.hass)
        dr = device_registry.async_get(self.hass)
        identifiers = {(DOMAIN, cp_id)}
        dev = dr.async_get_device(identifiers)
        # _LOGGER.info("Device id: %s updating", dev.name)
        for ent in entity_registry.async_entries_for_device(er, dev.id):
            # _LOGGER.info("Entity id: %s updating", ent.entity_id)
            self.hass.async_create_task(
                entity_component.async_update_entity(self.hass, ent.entity_id)
            )

    def device_info(self):
        """Return device information."""
        return {
            "identifiers": {(DOMAIN, self.id)},
        }


class ChargePoint(cp):
    """Server side representation of a charger."""

    def __init__(
        self,
        id: str,
        connection,
        hass: HomeAssistant,
        entry: ConfigEntry,
        central: CentralSystem,
        interval_meter_metrics: int = 10,
    ):
        """Instantiate instance of a ChargePoint."""
        super().__init__(id, connection)
        self.interval_meter_metrics = interval_meter_metrics
        self.hass = hass
        self.entry = entry
        self.central = central
        self.status = "init"
        # Indicates if the charger requires a reboot to apply new
        # configuration.
        self._requires_reboot = False
        self.preparing = asyncio.Event()
        self._transactionId = 0
        self._metrics = defaultdict(lambda: Metric(None, None))
        self._metrics[cdet.identifier.value].value = id
        self._metrics[csess.session_time.value].unit = TIME_MINUTES
        self._metrics[csess.session_energy.value].unit = UnitOfMeasure.kwh.value
        self._metrics[csess.meter_start.value].unit = UnitOfMeasure.kwh.value
        self._attr_supported_features: int = 0

    async def post_connect(self):
        """Logic to be executed right after a charger connects."""
        # Define custom service handles for charge point
        async def handle_clear_profile(call):
            """Handle the clear profile service call."""
            if self.status == STATE_UNAVAILABLE:
                _LOGGER.warning("%s charger is currently unavailable", self.id)
                return
            await self.clear_profile()

        async def handle_update_firmware(call):
            """Handle the firmware update service call."""
            if self.status == STATE_UNAVAILABLE:
                _LOGGER.warning("%s charger is currently unavailable", self.id)
                return
            url = call.data.get("firmware_url")
            delay = int(call.data.get("delay_hours", 0))
            await self.update_firmware(url, delay)

        async def handle_configure(call):
            """Handle the configure service call."""
            if self.status == STATE_UNAVAILABLE:
                _LOGGER.warning("%s charger is currently unavailable", self.id)
                return
            key = call.data.get("ocpp_key")
            value = call.data.get("value")
            await self.configure(key, value)

        async def handle_get_configuration(call):
            """Handle the get configuration service call."""
            if self.status == STATE_UNAVAILABLE:
                _LOGGER.warning("%s charger is currently unavailable", self.id)
                return
            key = call.data.get("ocpp_key")
            await self.get_configuration(key)

        async def handle_get_diagnostics(call):
            """Handle the get get diagnostics service call."""
            if self.status == STATE_UNAVAILABLE:
                _LOGGER.warning("%s charger is currently unavailable", self.id)
                return
            url = call.data.get("upload_url")
            await self.get_diagnostics(url)

        try:
            self.status = STATE_OK
            await self.get_supported_features()
            if prof.REM in self._attr_supported_features:
                await self.trigger_boot_notification()
                await self.trigger_status_notification()
            await self.become_operative()
            await self.get_configuration(ckey.heartbeat_interval.value)
            await self.configure(ckey.web_socket_ping_interval.value, "60")
            await self.configure(
                ckey.meter_values_sampled_data.value,
                self.entry.data[CONF_MONITORED_VARIABLES],
            )
            await self.configure(
                ckey.meter_value_sample_interval.value,
                str(self.entry.data[CONF_METER_INTERVAL]),
            )
            #            await self.configure(
            #                "StopTxnSampledData", ",".join(self.entry.data[CONF_MONITORED_VARIABLES])
            #            )
            resp = await self.get_configuration(ckey.number_of_connectors.value)
            self._metrics[cdet.connectors.value].value = resp
            #            await self.start_transaction()

            # Register custom services with home assistant
            self.hass.services.async_register(
                DOMAIN,
                csvcs.service_configure.value,
                handle_configure,
                CONF_SERVICE_DATA_SCHEMA,
            )
            self.hass.services.async_register(
                DOMAIN,
                csvcs.service_get_configuration.value,
                handle_get_configuration,
                GCONF_SERVICE_DATA_SCHEMA,
            )
            if prof.SMART in self._attr_supported_features:
                self.hass.services.async_register(
                    DOMAIN, csvcs.service_clear_profile.value, handle_clear_profile
                )
            if prof.FW in self._attr_supported_features:
                self.hass.services.async_register(
                    DOMAIN,
                    csvcs.service_update_firmware.value,
                    handle_update_firmware,
                    UFW_SERVICE_DATA_SCHEMA,
                )
                self.hass.services.async_register(
                    DOMAIN,
                    csvcs.service_get_diagnostics.value,
                    handle_get_diagnostics,
                    GDIAG_SERVICE_DATA_SCHEMA,
                )
        except (NotImplementedError) as e:
            _LOGGER.error("Configuration of the charger failed: %s", e)

    async def get_supported_features(self):
        """Get supported features."""
        req = call.GetConfigurationPayload(key=[ckey.supported_feature_profiles.value])
        resp = await self.call(req)
        for key_value in resp.configuration_key:
            if om.feature_profile_core.value in key_value[om.value.value]:
                self._attr_supported_features |= prof.CORE
            if om.feature_profile_firmware.value in key_value[om.value.value]:
                self._attr_supported_features |= prof.FW
            if om.feature_profile_smart.value in key_value[om.value.value]:
                self._attr_supported_features |= prof.SMART
            if om.feature_profile_reservation.value in key_value[om.value.value]:
                self._attr_supported_features |= prof.RES
            if om.feature_profile_remote.value in key_value[om.value.value]:
                self._attr_supported_features |= prof.REM
            if om.feature_profile_auth.value in key_value[om.value.value]:
                self._attr_supported_features |= prof.AUTH
            self._metrics[cdet.features.value].value = self._attr_supported_features
            _LOGGER.debug("Supported feature profiles: %s", key_value[om.value.value])

    async def trigger_boot_notification(self):
        """Trigger a boot notification."""
        req = call.TriggerMessagePayload(
            requested_message=MessageTrigger.boot_notification
        )
        resp = await self.call(req)
        if resp.status == TriggerMessageStatus.accepted:
            return True
        else:
            _LOGGER.debug("Failed with response: %s", resp.status)
            return False

    async def trigger_status_notification(self):
        """Trigger a status notification."""
        req = call.TriggerMessagePayload(
            requested_message=MessageTrigger.status_notification
        )
        resp = await self.call(req)
        if resp.status == TriggerMessageStatus.accepted:
            return True
        else:
            _LOGGER.debug("Failed with response: %s", resp.status)
            return False

    async def become_operative(self):
        """Become operative."""
        resp = await self.set_availability()
        return resp

    async def clear_profile(self):
        """Clear all charging profiles."""
        req = call.ClearChargingProfilePayload()
        resp = await self.call(req)
        if resp.status == ClearChargingProfileStatus.accepted:
            return True
        else:
            _LOGGER.debug("Failed with response: %s", resp.status)
            return False

    async def set_charge_rate(self, limit_amps: int = 32, limit_watts: int = 22000):
        """Set a charging profile with defined limit."""
        if prof.SMART in self._attr_supported_features:
            resp = await self.get_configuration(
                ckey.charging_schedule_allowed_charging_rate_unit.value
            )
            _LOGGER.debug(
                "Charger supports setting the following units: %s",
                resp,
            )
            _LOGGER.debug("If more than one unit supported default unit is Amps")
            if om.current.value in resp:
                lim = limit_amps
                units = ChargingRateUnitType.amps.value
            else:
                lim = limit_watts
                units = ChargingRateUnitType.watts.value
            resp = await self.get_configuration(
                ckey.charge_profile_max_stack_level.value
            )
            stack_level = int(resp)

            req = call.SetChargingProfilePayload(
                connector_id=0,
                cs_charging_profiles={
                    om.charging_profile_id.value: 8,
                    om.stack_level.value: stack_level,
                    om.charging_profile_kind.value: ChargingProfileKindType.relative.value,
                    om.charging_profile_purpose.value: ChargingProfilePurposeType.charge_point_max_profile.value,
                    om.charging_schedule.value: {
                        om.charging_rate_unit.value: units,
                        om.charging_schedule_period.value: [
                            {om.start_period.value: 0, om.limit.value: lim}
                        ],
                    },
                },
            )
        else:
            _LOGGER.debug("Smart charging is not supported by this charger")
            return False
        resp = await self.call(req)
        if resp.status == ChargingProfileStatus.accepted:
            return True
        else:
            _LOGGER.debug("Failed with response: %s", resp.status)
            return False

    async def set_availability(self, state: bool = True):
        """Become operative."""
        """there could be an ongoing transaction. Terminate it"""
        if (state is False) and self._transactionId > 0:
            await self.stop_transaction()
        """ change availability """
        if state is True:
            typ = AvailabilityType.operative.value
        else:
            typ = AvailabilityType.inoperative.value

        req = call.ChangeAvailabilityPayload(connector_id=0, type=typ)
        resp = await self.call(req)
        if resp.status == AvailabilityStatus.accepted:
            return True
        else:
            _LOGGER.debug("Failed with response: %s", resp.status)
            return False

    async def start_transaction(self, limit_amps: int = 32, limit_watts: int = 22000):
        """Start a Transaction."""
        """Check if authorisation enabled, if it is disable it before remote start"""
        resp = await self.get_configuration(ckey.authorize_remote_tx_requests.value)
        if resp.lower() == "true":
            await self.configure(ckey.authorize_remote_tx_requests.value, "false")
        if prof.SMART in self._attr_supported_features:
            resp = await self.get_configuration(
                ckey.charging_schedule_allowed_charging_rate_unit.value
            )
            _LOGGER.debug(
                "Charger supports setting the following units: %s",
                resp,
            )
            _LOGGER.debug("If more than one unit supported default unit is Amps")
            if om.current.value in resp:
                lim = limit_amps
                units = ChargingRateUnitType.amps.value
            else:
                lim = limit_watts
                units = ChargingRateUnitType.watts.value
            resp = await self.get_configuration(
                ckey.charge_profile_max_stack_level.value
            )
            stack_level = int(resp)
            req = call.RemoteStartTransactionPayload(
                connector_id=1,
                id_tag=self._metrics[cdet.identifier.value].value,
                charging_profile={
                    om.charging_profile_id.value: 1,
                    om.stack_level.value: stack_level,
                    om.charging_profile_kind.value: ChargingProfileKindType.relative.value,
                    om.charging_profile_purpose.value: ChargingProfilePurposeType.tx_profile.value,
                    om.charging_schedule.value: {
                        om.charging_rate_unit.value: units,
                        om.charging_schedule_period.value: [
                            {om.start_period.value: 0, om.limit.value: lim}
                        ],
                    },
                },
            )
        else:
            req = call.RemoteStartTransactionPayload(
                connector_id=1, id_tag=self._metrics[cdet.identifier.value]
            )
        resp = await self.call(req)
        if resp.status == RemoteStartStopStatus.accepted:
            return True
        else:
            _LOGGER.debug("Failed with response: %s", resp.status)
            return False

    async def stop_transaction(self):
        """Request remote stop of current transaction."""
        """Leaves charger in finishing state until unplugged"""
        """Use reset() to make the charger available again for remote start"""
        req = call.RemoteStopTransactionPayload(transaction_id=self._transactionId)
        resp = await self.call(req)
        if resp.status == RemoteStartStopStatus.accepted:
            return True
        else:
            _LOGGER.debug("Failed with response: %s", resp.status)
            return False

    async def reset(self, typ: str = ResetType.soft):
        """Soft reset charger unless hard reset requested."""
        req = call.ResetPayload(typ)
        resp = await self.call(req)
        if resp.status == ResetStatus.accepted:
            return True
        else:
            _LOGGER.debug("Failed with response: %s", resp.status)
            return False

    async def unlock(self, connector_id: int = 1):
        """Unlock charger if requested."""
        req = call.UnlockConnectorPayload(connector_id)
        resp = await self.call(req)
        if resp.status == UnlockStatus.unlocked:
            return True
        else:
            _LOGGER.debug("Failed with response: %s", resp.status)
            return False

    async def update_firmware(self, firmware_url: str, wait_time: int = 0):
        """Update charger with new firmware if available."""
        """where firmware_url is the http or https url of the new firmware"""
        """and wait_time is hours from now to wait before install"""
        if prof.FW in self._attr_supported_features:
            schema = vol.Schema(vol.Url())
            try:
                url = schema(firmware_url)
            except vol.MultipleInvalid as e:
                _LOGGER.debug("Failed to parse url: %s", e)
            update_time = (
                datetime.now(tz=timezone.utc) + timedelta(hours=wait_time)
            ).isoformat()
            req = call.UpdateFirmwarePayload(location=url, retrieve_date=update_time)
            resp = await self.call(req)
            _LOGGER.debug("Response: %s", resp)
            return True
        else:
            _LOGGER.debug("Charger does not support ocpp firmware updating")
            return False

    async def get_diagnostics(self, upload_url: str):
        """Upload diagnostic data to server from charger."""
        if prof.FW in self._attr_supported_features:
            schema = vol.Schema(vol.Url())
            try:
                url = schema(upload_url)
            except vol.MultipleInvalid as e:
                _LOGGER.debug("Failed to parse url: %s", e)
            req = call.GetDiagnosticsPayload(location=url)
            resp = await self.call(req)
            _LOGGER.debug("Response: %s", resp)
            return True
        else:
            _LOGGER.debug("Charger does not support ocpp diagnostics uploading")
            return False

    async def get_configuration(self, key: str = ""):
        """Get Configuration of charger for supported keys else return None."""
        if key == "":
            req = call.GetConfigurationPayload()
        else:
            req = call.GetConfigurationPayload(key=[key])
        resp = await self.call(req)
        if resp.configuration_key is not None:
            value = resp.configuration_key[0][om.value.value]
            _LOGGER.debug("Get Configuration for %s: %s", key, value)
            return value
        if resp.unknown_key is not None:
            _LOGGER.warning("Get Configuration returned unknown key for: %s", key)
            return None

    async def configure(self, key: str, value: str):
        """Configure charger by setting the key to target value.

        First the configuration key is read using GetConfiguration. The key's
        value is compared with the target value. If the key is already set to
        the correct value nothing is done.

        If the key has a different value a ChangeConfiguration request is issued.

        """
        req = call.GetConfigurationPayload(key=[key])

        resp = await self.call(req)

        for key_value in resp.configuration_key:
            # If the key already has the targeted value we don't need to set
            # it.
            if key_value[om.key.value] == key and key_value[om.value.value] == value:
                return

            if key_value.get(om.readonly.name, False):
                _LOGGER.warning("%s is a read only setting", key)

        req = call.ChangeConfigurationPayload(key=key, value=value)

        resp = await self.call(req)

        if resp.status in [
            ConfigurationStatus.rejected,
            ConfigurationStatus.not_supported,
        ]:
            _LOGGER.warning("%s while setting %s to %s", resp.status, key, value)

        if resp.status == ConfigurationStatus.reboot_required:
            self._requires_reboot = True

    async def _get_specific_response(self, unique_id, timeout):
        # The ocpp library silences CallErrors by default. See
        # https://github.com/mobilityhouse/ocpp/issues/104.
        # This code 'unsilences' CallErrors by raising them as exception
        # upon receiving.
        resp = await super()._get_specific_response(unique_id, timeout)

        if isinstance(resp, CallError):
            raise resp.to_exception()

        return resp

    async def _handle_call(self, msg):
        try:
            await super()._handle_call(msg)
        except NotImplementedError as e:
            response = msg.create_call_error(e).to_json()
            await self._send(response)

    async def start(self):
        """Start charge point."""
        try:
            await asyncio.gather(super().start(), self.post_connect())
        except websockets.exceptions.ConnectionClosed as e:
            _LOGGER.debug(e)

    async def reconnect(self, connection):
        """Reconnect charge point."""
        self._connection = connection
        try:
            self.status = STATE_OK
            await super().start()
        except websockets.exceptions.ConnectionClosed as e:
            _LOGGER.debug(e)

    async def async_update_device_info(self, boot_info: dict):
        """Update device info asynchronuously."""

        _LOGGER.debug("Updating device info %s: %s", self.central.cpid, boot_info)

        dr = device_registry.async_get(self.hass)

        serial = boot_info.get(om.charge_point_serial_number.name, None)

        identifiers = {(DOMAIN, self.central.cpid), (DOMAIN, self.id)}
        if serial is not None:
            identifiers.add((DOMAIN, serial))

        dr.async_get_or_create(
            config_entry_id=self.entry.entry_id,
            identifiers=identifiers,
            name=self.central.cpid,
            manufacturer=boot_info.get(om.charge_point_vendor.name, None),
            model=boot_info.get(om.charge_point_model.name, None),
            sw_version=boot_info.get(om.firmware_version.name, None),
        )

    def process_phases(self, data):
        """Process phase data from meter values payload."""
        measurand_data = {}
        for sv in data:
            # create ordered Dict for each measurand, eg {"voltage":{"unit":"V","L1":"230"...}}
            measurand = sv.get(om.measurand.value, None)
            phase = sv.get(om.phase.value, None)
            value = sv.get(om.value.value, None)
            unit = sv.get(om.unit.value, None)
            if measurand is not None and phase is not None:
                if measurand not in measurand_data:
                    measurand_data[measurand] = {}
                measurand_data[measurand][om.unit.value] = unit
                measurand_data[measurand][phase] = float(value)
                self._metrics[measurand].unit = unit
                self._metrics[measurand].extra_attr[om.unit.value] = unit
                self._metrics[measurand].extra_attr[phase] = float(value)

        for metric, phase_info in measurand_data.items():
            # _LOGGER.debug("Metric: %s, extra attributes: %s", metric, phase_info)
            metric_value = None
            if metric in [Measurand.voltage.value]:
                if Phase.l1_n.value in phase_info:
                    """Line-neutral voltages are averaged."""
                    metric_value = (
                        phase_info.get(Phase.l1_n.value, 0)
                        + phase_info.get(Phase.l2_n.value, 0)
                        + phase_info.get(Phase.l3_n.value, 0)
                    ) / 3
                elif Phase.l1_l2.value in phase_info:
                    """Line-line voltages are converted to line-neutral and averaged."""
                    metric_value = (
                        phase_info.get(Phase.l1_l2.value, 0)
                        + phase_info.get(Phase.l2_l3.value, 0)
                        + phase_info.get(Phase.l3_l1.value, 0)
                    ) / (3 * sqrt(3))
            elif metric in [
                Measurand.current_import.value,
                Measurand.current_export.value,
                Measurand.power_active_import.value,
                Measurand.power_active_export.value,
            ]:
                """Line currents and powers are summed."""
                if Phase.l1.value in phase_info:
                    metric_value = (
                        phase_info.get(Phase.l1.value, 0)
                        + phase_info.get(Phase.l2.value, 0)
                        + phase_info.get(Phase.l3.value, 0)
                    )
            if metric_value is not None:
                self._metrics[metric].value = round(metric_value, 1)

    @on(Action.MeterValues)
    def on_meter_values(self, connector_id: int, meter_value: Dict, **kwargs):
        """Request handler for MeterValues Calls."""
        for bucket in meter_value:
            unprocessed = bucket[om.sampled_value.name]
            processed_keys = []
            for idx, sv in enumerate(bucket[om.sampled_value.name]):
                measurand = sv.get(om.measurand.value, None)
                value = sv.get(om.value.value, None)
                unit = sv.get(om.unit.value, None)
                phase = sv.get(om.phase.value, None)
                location = sv.get(om.location.value, None)

                if len(sv.keys()) == 1:  # Backwars compatibility
                    measurand = DEFAULT_MEASURAND
                    unit = DEFAULT_ENERGY_UNIT

                if phase is None:
                    if unit == DEFAULT_POWER_UNIT:
                        self._metrics[measurand].value = float(value) / 1000
                        self._metrics[measurand].unit = HA_POWER_UNIT
                    elif unit == DEFAULT_ENERGY_UNIT:
                        self._metrics[measurand].value = float(value) / 1000
                        self._metrics[measurand].unit = HA_ENERGY_UNIT
                    else:
                        self._metrics[measurand].value = round(float(value), 1)
                        self._metrics[measurand].unit = unit
                    if location is not None:
                        self._metrics[measurand].extra_attr[
                            om.location.value
                        ] = location
                    processed_keys.append(idx)
            for idx in sorted(processed_keys, reverse=True):
                unprocessed.pop(idx)
            # _LOGGER.debug("Meter data not yet processed: %s", unprocessed)
            if unprocessed is not None:
                self.process_phases(unprocessed)
        if csess.meter_start.value not in self._metrics:
            self._metrics[csess.meter_start.value].value = self._metrics[
                DEFAULT_MEASURAND
            ]
        if csess.transaction_id.value not in self._metrics:
            self._metrics[csess.transaction_id.value].value = kwargs.get(
                om.transaction_id.name
            )
            self._transactionId = kwargs.get(om.transaction_id.name)
        if self._metrics[csess.transaction_id.value].value is not None:
            self._metrics[csess.session_time.value].value = round(
                (
                    int(time.time())
                    - float(self._metrics[csess.transaction_id.value].value)
                )
                / 60
            )
        if self._metrics[csess.meter_start.value].value is not None:
            self._metrics[csess.session_energy.value].value = round(
                float(self._metrics[DEFAULT_MEASURAND].value or 0)
                - float(self._metrics[csess.meter_start.value].value),
                1,
            )
        self.hass.async_create_task(self.central.update(self.central.cpid))
        return call_result.MeterValuesPayload()

    @on(Action.BootNotification)
    def on_boot_notification(self, **kwargs):
        """Handle a boot notification."""

        _LOGGER.debug("Received boot notification for %s: %s", self.id, kwargs)

        # update metrics
        self._metrics[cdet.model.value].value = kwargs.get(
            om.charge_point_model.name, None
        )
        self._metrics[cdet.vendor.value].value = kwargs.get(
            om.charge_point_vendor.name, None
        )
        self._metrics[cdet.firmware_version.value].value = kwargs.get(
            om.firmware_version.name, None
        )
        self._metrics[cdet.serial.value].value = kwargs.get(
            om.charge_point_serial_number.name, None
        )

        asyncio.create_task(self.async_update_device_info(kwargs))
        self.hass.async_create_task(self.central.update(self.central.cpid))
        return call_result.BootNotificationPayload(
            current_time=datetime.now(tz=timezone.utc).isoformat(),
            interval=30,
            status=RegistrationStatus.accepted.value,
        )

    @on(Action.StatusNotification)
    def on_status_notification(self, connector_id, error_code, status, **kwargs):
        """Handle a status notification."""
        self._metrics[cstat.status.value].value = status
        if (
            status == ChargePointStatus.suspended_ev.value
            or status == ChargePointStatus.suspended_evse.value
        ):
            if Measurand.current_import.value in self._metrics:
                self._metrics[Measurand.current_import.value].value = 0
            if Measurand.power_active_import.value in self._metrics:
                self._metrics[Measurand.power_active_import.value].value = 0
            if Measurand.power_reactive_import.value in self._metrics:
                self._metrics[Measurand.power_reactive_import.value].value = 0
        self._metrics[cstat.error_code.value].value = error_code
        self.hass.async_create_task(self.central.update(self.central.cpid))
        return call_result.StatusNotificationPayload()

    @on(Action.FirmwareStatusNotification)
    def on_firmware_status(self, status, **kwargs):
        """Handle firmware status notification."""
        self._metrics[cstat.firmware_status.value].value = status
        self.hass.async_create_task(self.central.update(self.central.cpid))
        return call_result.FirmwareStatusNotificationPayload()

    @on(Action.DiagnosticsStatusNotification)
    def on_diagnostics_status(self, status, **kwargs):
        """Handle diagnostics status notification."""
        _LOGGER.info("Diagnostics upload status: %s", status)
        return call_result.DiagnosticsStatusNotificationPayload()

    @on(Action.Authorize)
    def on_authorize(self, id_tag, **kwargs):
        """Handle an Authorization request."""
        return call_result.AuthorizePayload(
            id_tag_info={om.status.value: AuthorizationStatus.accepted.value}
        )

    @on(Action.StartTransaction)
    def on_start_transaction(self, connector_id, id_tag, meter_start, **kwargs):
        """Handle a Start Transaction request."""
        self._transactionId = int(time.time())
        self._metrics[cstat.stop_reason.value].value = ""
        self._metrics[csess.transaction_id.value].value = self._transactionId
        self._metrics[csess.meter_start.value].value = int(meter_start) / 1000
        self.hass.async_create_task(self.central.update(self.central.cpid))
        return call_result.StartTransactionPayload(
            id_tag_info={om.status.value: AuthorizationStatus.accepted.value},
            transaction_id=self._transactionId,
        )

    @on(Action.StopTransaction)
    def on_stop_transaction(self, meter_stop, timestamp, transaction_id, **kwargs):
        """Stop the current transaction."""
        self._metrics[cstat.stop_reason.value].value = kwargs.get(om.reason.name, None)

        if self._metrics[csess.meter_start.value].value is not None:
            self._metrics[csess.session_energy.value].value = round(
                int(meter_stop) / 1000
                - float(self._metrics[csess.meter_start.value].value),
                1,
            )
        if Measurand.current_import.value in self._metrics:
            self._metrics[Measurand.current_import.value].value = 0
        if Measurand.power_active_import.value in self._metrics:
            self._metrics[Measurand.power_active_import.value].value = 0
        if Measurand.power_reactive_import.value in self._metrics:
            self._metrics[Measurand.power_reactive_import.value].value = 0
        self.hass.async_create_task(self.central.update(self.central.cpid))
        return call_result.StopTransactionPayload(
            id_tag_info={om.status.value: AuthorizationStatus.accepted.value}
        )

    @on(Action.DataTransfer)
    def on_data_transfer(self, vendor_id, **kwargs):
        """Handle a Data transfer request."""
        _LOGGER.debug("Datatransfer received from %s: %s", self.id, kwargs)
        return call_result.DataTransferPayload(status=DataTransferStatus.accepted.value)

    @on(Action.Heartbeat)
    def on_heartbeat(self, **kwargs):
        """Handle a Heartbeat."""
        now = datetime.now(tz=timezone.utc).isoformat()
        self._metrics[cstat.heartbeat.value].value = now
        self.hass.async_create_task(self.central.update(self.central.cpid))
        return call_result.HeartbeatPayload(current_time=now)

    @property
    def supported_features(self) -> int:
        """Flag of Ocpp features that are supported."""
        return self._attr_supported_features

    def get_metric(self, measurand: str):
        """Return last known value for given measurand."""
        return self._metrics[measurand].value

    def get_extra_attr(self, measurand: str):
        """Return last known extra attributes for given measurand."""
        return self._metrics[measurand].extra_attr

    def get_unit(self, measurand: str):
        """Return unit of given measurand."""
        return self._metrics[measurand].unit


class Metric:
    """Metric class."""

    def __init__(self, value, unit):
        """Initialize a Metric."""
        self._value = value
        self._unit = unit
        self._extra_attr = {}

    @property
    def value(self):
        """Get the value of the metric."""
        return self._value

    @value.setter
    def value(self, value):
        """Set the value of the metric."""
        self._value = value

    @property
    def unit(self):
        """Get the unit of the metric."""
        return self._unit

    @unit.setter
    def unit(self, unit: str):
        """Set the unit of the metric."""
        self._unit = unit

    @property
    def extra_attr(self):
        """Get the extra attributes of the metric."""
        return self._extra_attr

    @extra_attr.setter
    def extra_attr(self, extra_attr: dict):
        """Set the unit of the metric."""
        self._extra_attr = extra_attr<|MERGE_RESOLUTION|>--- conflicted
+++ resolved
@@ -193,15 +193,12 @@
             return self.charge_points[cp_id].status == STATE_OK
         return False
 
-<<<<<<< HEAD
-=======
     def get_supported_features(self, cp_id: str):
         """Return what profiles the charger supports."""
         if cp_id in self.charge_points:
             return self.charge_points[cp_id].supported_features
         return None
 
->>>>>>> 11a2fdc4
     async def set_max_charge_rate_amps(self, cp_id: str, value: float):
         """Set the maximum charge rate in amps."""
         if cp_id in self.charge_points:
