"""Representation of a OCCP Entities."""
import asyncio
from collections import defaultdict
from datetime import datetime, timedelta, timezone
import logging
from math import sqrt
import time
from typing import Dict

from homeassistant.config_entries import ConfigEntry
from homeassistant.const import STATE_OK, STATE_UNAVAILABLE, TIME_MINUTES
from homeassistant.core import HomeAssistant
from homeassistant.helpers import device_registry, entity_component, entity_registry
import homeassistant.helpers.config_validation as cv
import voluptuous as vol
import websockets

from ocpp.exceptions import NotImplementedError
from ocpp.messages import CallError
from ocpp.routing import on
from ocpp.v16 import ChargePoint as cp, call, call_result
from ocpp.v16.enums import (
    Action,
    AuthorizationStatus,
    AvailabilityStatus,
    AvailabilityType,
    ChargePointStatus,
    ChargingProfileKindType,
    ChargingProfilePurposeType,
    ChargingProfileStatus,
    ChargingRateUnitType,
    ClearChargingProfileStatus,
    ConfigurationStatus,
    DataTransferStatus,
    Measurand,
    MessageTrigger,
    Phase,
    RegistrationStatus,
    RemoteStartStopStatus,
    ResetStatus,
    ResetType,
    TriggerMessageStatus,
    UnitOfMeasure,
    UnlockStatus,
)

from .const import (
    CONF_CPID,
    CONF_CSID,
    CONF_HOST,
    CONF_METER_INTERVAL,
    CONF_MONITORED_VARIABLES,
    CONF_PORT,
    CONF_SUBPROTOCOL,
    DEFAULT_CPID,
    DEFAULT_CSID,
    DEFAULT_ENERGY_UNIT,
    DEFAULT_HOST,
    DEFAULT_MEASURAND,
    DEFAULT_PORT,
    DEFAULT_POWER_UNIT,
    DEFAULT_SUBPROTOCOL,
    DOMAIN,
    HA_ENERGY_UNIT,
    HA_POWER_UNIT,
)
from .enums import (
    ConfigurationKey as ckey,
    HAChargerDetails as cdet,
    HAChargerServices as csvcs,
    HAChargerSession as csess,
    HAChargerStatuses as cstat,
    OcppMisc as om,
    Profiles as prof,
)

_LOGGER: logging.Logger = logging.getLogger(__package__)
logging.getLogger(DOMAIN).setLevel(logging.DEBUG)
# Uncomment these when Debugging
logging.getLogger("asyncio").setLevel(logging.DEBUG)
logging.getLogger("websockets").setLevel(logging.DEBUG)

UFW_SERVICE_DATA_SCHEMA = vol.Schema(
    {
        vol.Required("firmware_url"): cv.string,
        vol.Optional("delay_hours"): cv.positive_int,
    }
)
CONF_SERVICE_DATA_SCHEMA = vol.Schema(
    {
        vol.Required("ocpp_key"): cv.string,
        vol.Required("value"): cv.string,
    }
)
GCONF_SERVICE_DATA_SCHEMA = vol.Schema(
    {
        vol.Required("ocpp_key"): cv.string,
    }
)
GDIAG_SERVICE_DATA_SCHEMA = vol.Schema(
    {
        vol.Required("upload_url"): cv.string,
    }
)
TRANS_SERVICE_DATA_SCHEMA = vol.Schema(
    {
        vol.Required("vendor_id"): cv.string,
        vol.Optional("message_id"): cv.string,
        vol.Optional("data"): cv.string,
    }
)


class CentralSystem:
    """Server for handling OCPP connections."""

    def __init__(self, hass: HomeAssistant, entry: ConfigEntry):
        """Instantiate instance of a CentralSystem."""
        self.hass = hass
        self.entry = entry
        self.host = entry.data.get(CONF_HOST) or DEFAULT_HOST
        self.port = entry.data.get(CONF_PORT) or DEFAULT_PORT
        self.csid = entry.data.get(CONF_CSID) or DEFAULT_CSID
        self.cpid = entry.data.get(CONF_CPID) or DEFAULT_CPID

        self.subprotocol = entry.data.get(CONF_SUBPROTOCOL) or DEFAULT_SUBPROTOCOL
        self._server = None
        self.config = entry.data
        self.id = entry.entry_id
        self.charge_points = {}

    @staticmethod
    async def create(hass: HomeAssistant, entry: ConfigEntry):
        """Create instance and start listening for OCPP connections on given port."""
        self = CentralSystem(hass, entry)

        server = await websockets.serve(
            self.on_connect,
            self.host,
            self.port,
            subprotocols=[self.subprotocol],
            ping_timeout=None,
            close_timeout=10,
        )
        self._server = server
        return self

    async def on_connect(self, websocket, path: str):
        """Request handler executed for every new OCPP connection."""
        try:
            requested_protocols = websocket.request_headers["Sec-WebSocket-Protocol"]
        except KeyError:
            _LOGGER.error("Client hasn't requested any Subprotocol. Closing connection")
            return await websocket.close()
        if requested_protocols in websocket.available_subprotocols:
            _LOGGER.info("Websocket Subprotocol matched: %s", requested_protocols)
        else:
            # In the websockets lib if no subprotocols are supported by the
            # client and the server, it proceeds without a subprotocol,
            # so we have to manually close the connection.
            _LOGGER.warning(
                "Protocols mismatched | expected Subprotocols: %s,"
                " but client supports  %s | Closing connection",
                websocket.available_subprotocols,
                requested_protocols,
            )
            return await websocket.close()

        _LOGGER.info(f"Charger websocket path={path}")
        cp_id = path.strip("/")
        try:
            if self.cpid not in self.charge_points:
                _LOGGER.info(f"Charger {cp_id} connected to {self.host}:{self.port}.")
                cp = ChargePoint(cp_id, websocket, self.hass, self.entry, self)
                self.charge_points[self.cpid] = cp
                await self.charge_points[self.cpid].start(websocket)
            else:
                _LOGGER.info(f"Charger {cp_id} reconnected to {self.host}:{self.port}.")
                cp = self.charge_points[self.cpid]
                await self.charge_points[self.cpid].reconnect(websocket)
        except Exception as e:
            _LOGGER.error(f"Exception occurred:\n{e}", exc_info=True)

<<<<<<< HEAD
        finally:
            _LOGGER.info(f"Charger {cp_id} disconnected from {self.host}:{self.port}.")

=======
>>>>>>> 31e2b7a3
    def get_metric(self, cp_id: str, measurand: str):
        """Return last known value for given measurand."""
        if cp_id in self.charge_points:
            return self.charge_points[cp_id]._metrics[measurand].value
        return None

    def get_unit(self, cp_id: str, measurand: str):
        """Return unit of given measurand."""
        if cp_id in self.charge_points:
            return self.charge_points[cp_id]._metrics[measurand].unit
        return None

    def get_extra_attr(self, cp_id: str, measurand: str):
        """Return last known extra attributes for given measurand."""
        if cp_id in self.charge_points:
            return self.charge_points[cp_id]._metrics[measurand].extra_attr
        return None

    def get_available(self, cp_id: str):
        """Return whether the charger is available."""
        if cp_id in self.charge_points:
            return self.charge_points[cp_id].status == STATE_OK
        return False

    def get_supported_features(self, cp_id: str):
        """Return what profiles the charger supports."""
        if cp_id in self.charge_points:
            return self.charge_points[cp_id].supported_features
        return 0

    async def set_max_charge_rate_amps(self, cp_id: str, value: float):
        """Set the maximum charge rate in amps."""
        if cp_id in self.charge_points:
            return await self.charge_points[cp_id].set_charge_rate(limit_amps=value)
        return False

    async def set_charger_state(
        self, cp_id: str, service_name: str, state: bool = True
    ):
        """Carry out requested service/state change on connected charger."""
        if cp_id in self.charge_points:
            if service_name == csvcs.service_availability.name:
                resp = await self.charge_points[cp_id].set_availability(state)
            if service_name == csvcs.service_charge_start.name:
                resp = await self.charge_points[cp_id].start_transaction()
            if service_name == csvcs.service_charge_stop.name:
                resp = await self.charge_points[cp_id].stop_transaction()
            if service_name == csvcs.service_reset.name:
                resp = await self.charge_points[cp_id].reset()
            if service_name == csvcs.service_unlock.name:
                resp = await self.charge_points[cp_id].unlock()
        else:
            resp = False
        return resp

    async def update(self, cp_id: str):
        """Update sensors values in HA."""
        er = entity_registry.async_get(self.hass)
        dr = device_registry.async_get(self.hass)
        identifiers = {(DOMAIN, cp_id)}
        dev = dr.async_get_device(identifiers)
        # _LOGGER.info("Device id: %s updating", dev.name)
        for ent in entity_registry.async_entries_for_device(er, dev.id):
            # _LOGGER.info("Entity id: %s updating", ent.entity_id)
            self.hass.async_create_task(
                entity_component.async_update_entity(self.hass, ent.entity_id)
            )

    def device_info(self):
        """Return device information."""
        return {
            "identifiers": {(DOMAIN, self.id)},
        }


class ChargePoint(cp):
    """Server side representation of a charger."""

    def __init__(
        self,
        id: str,
        connection,
        hass: HomeAssistant,
        entry: ConfigEntry,
        central: CentralSystem,
        interval_meter_metrics: int = 10,
    ):
        """Instantiate instance of a ChargePoint."""
        super().__init__(id, connection)
        self.interval_meter_metrics = interval_meter_metrics
        self.hass = hass
        self.entry = entry
        self.central = central
        self.status = "init"
        # Indicates if the charger requires a reboot to apply new
        # configuration.
        self._requires_reboot = False
        self.preparing = asyncio.Event()
        self._transactionId = 0
        self._metrics = defaultdict(lambda: Metric(None, None))
        self._metrics[cdet.identifier.value].value = id
        self._metrics[csess.session_time.value].unit = TIME_MINUTES
        self._metrics[csess.session_energy.value].unit = UnitOfMeasure.kwh.value
        self._metrics[csess.meter_start.value].unit = UnitOfMeasure.kwh.value
        self._attr_supported_features: int = 0
        self._metrics[cstat.reconnects.value].value: int = 0

    async def post_connect(self):
        """Logic to be executed right after a charger connects."""
        # Define custom service handles for charge point
        async def handle_clear_profile(call):
            """Handle the clear profile service call."""
            if self.status == STATE_UNAVAILABLE:
                _LOGGER.warning("%s charger is currently unavailable", self.id)
                return
            await self.clear_profile()

        async def handle_update_firmware(call):
            """Handle the firmware update service call."""
            if self.status == STATE_UNAVAILABLE:
                _LOGGER.warning("%s charger is currently unavailable", self.id)
                return
            url = call.data.get("firmware_url")
            delay = int(call.data.get("delay_hours", 0))
            await self.update_firmware(url, delay)

        async def handle_configure(call):
            """Handle the configure service call."""
            if self.status == STATE_UNAVAILABLE:
                _LOGGER.warning("%s charger is currently unavailable", self.id)
                return
            key = call.data.get("ocpp_key")
            value = call.data.get("value")
            await self.configure(key, value)

        async def handle_get_configuration(call):
            """Handle the get configuration service call."""
            if self.status == STATE_UNAVAILABLE:
                _LOGGER.warning("%s charger is currently unavailable", self.id)
                return
            key = call.data.get("ocpp_key")
            await self.get_configuration(key)

        async def handle_get_diagnostics(call):
            """Handle the get get diagnostics service call."""
            if self.status == STATE_UNAVAILABLE:
                _LOGGER.warning("%s charger is currently unavailable", self.id)
                return
            url = call.data.get("upload_url")
            await self.get_diagnostics(url)

        async def handle_data_transfer(call):
            """Handle the data transfer service call."""
            if self.status == STATE_UNAVAILABLE:
                _LOGGER.warning("%s charger is currently unavailable", self.id)
                return
            vendor = call.data.get("vendor_id")
            message = call.data.get("message_id", "")
            data = call.data.get("data", "")
            await self.data_transfer(vendor, message, data)

        try:
            self.status = STATE_OK
            await self.get_supported_features()
            if prof.REM in self._attr_supported_features:
                await self.trigger_status_notification()
            await self.become_operative()
            await self.get_configuration(ckey.heartbeat_interval.value)
            await self.configure(ckey.web_socket_ping_interval.value, "60")
            await self.configure(
                ckey.meter_values_sampled_data.value,
                self.entry.data[CONF_MONITORED_VARIABLES],
            )
            await self.configure(
                ckey.meter_value_sample_interval.value,
                str(self.entry.data[CONF_METER_INTERVAL]),
            )
            #            await self.configure(
            #                "StopTxnSampledData", ",".join(self.entry.data[CONF_MONITORED_VARIABLES])
            #            )
            resp = await self.get_configuration(ckey.number_of_connectors.value)
            self._metrics[cdet.connectors.value].value = resp
            #            await self.start_transaction()

            # Register custom services with home assistant
            self.hass.services.async_register(
                DOMAIN,
                csvcs.service_configure.value,
                handle_configure,
                CONF_SERVICE_DATA_SCHEMA,
            )
            self.hass.services.async_register(
                DOMAIN,
                csvcs.service_get_configuration.value,
                handle_get_configuration,
                GCONF_SERVICE_DATA_SCHEMA,
            )
            self.hass.services.async_register(
                DOMAIN,
                csvcs.service_data_transfer.value,
                handle_data_transfer,
                TRANS_SERVICE_DATA_SCHEMA,
            )
            if prof.SMART in self._attr_supported_features:
                self.hass.services.async_register(
                    DOMAIN, csvcs.service_clear_profile.value, handle_clear_profile
                )
            if prof.FW in self._attr_supported_features:
                self.hass.services.async_register(
                    DOMAIN,
                    csvcs.service_update_firmware.value,
                    handle_update_firmware,
                    UFW_SERVICE_DATA_SCHEMA,
                )
                self.hass.services.async_register(
                    DOMAIN,
                    csvcs.service_get_diagnostics.value,
                    handle_get_diagnostics,
                    GDIAG_SERVICE_DATA_SCHEMA,
                )
        except (NotImplementedError) as e:
            _LOGGER.error("Configuration of the charger failed: %s", e)

    async def get_supported_features(self):
        """Get supported features."""
        req = call.GetConfigurationPayload(key=[ckey.supported_feature_profiles.value])
        resp = await self.call(req)
        for key_value in resp.configuration_key:
            if om.feature_profile_core.value in key_value[om.value.value]:
                self._attr_supported_features |= prof.CORE
            if om.feature_profile_firmware.value in key_value[om.value.value]:
                self._attr_supported_features |= prof.FW
            if om.feature_profile_smart.value in key_value[om.value.value]:
                self._attr_supported_features |= prof.SMART
            if om.feature_profile_reservation.value in key_value[om.value.value]:
                self._attr_supported_features |= prof.RES
            if om.feature_profile_remote.value in key_value[om.value.value]:
                self._attr_supported_features |= prof.REM
            if om.feature_profile_auth.value in key_value[om.value.value]:
                self._attr_supported_features |= prof.AUTH
            self._metrics[cdet.features.value].value = self._attr_supported_features
            _LOGGER.info("Supported feature profiles: %s", key_value[om.value.value])

    async def trigger_boot_notification(self):
        """Trigger a boot notification."""
        req = call.TriggerMessagePayload(
            requested_message=MessageTrigger.boot_notification
        )
        resp = await self.call(req)
        if resp.status == TriggerMessageStatus.accepted:
            return True
        else:
            _LOGGER.warning("Failed with response: %s", resp.status)
            return False

    async def trigger_status_notification(self):
        """Trigger a status notification."""
        req = call.TriggerMessagePayload(
            requested_message=MessageTrigger.status_notification
        )
        resp = await self.call(req)
        if resp.status == TriggerMessageStatus.accepted:
            return True
        else:
            _LOGGER.warning("Failed with response: %s", resp.status)
            return False

    async def become_operative(self):
        """Become operative."""
        resp = await self.set_availability()
        return resp

    async def clear_profile(self):
        """Clear all charging profiles."""
        req = call.ClearChargingProfilePayload()
        resp = await self.call(req)
        if resp.status == ClearChargingProfileStatus.accepted:
            return True
        else:
            _LOGGER.warning("Failed with response: %s", resp.status)
            return False

    async def set_charge_rate(self, limit_amps: int = 32, limit_watts: int = 22000):
        """Set a charging profile with defined limit."""
        if prof.SMART in self._attr_supported_features:
            resp = await self.get_configuration(
                ckey.charging_schedule_allowed_charging_rate_unit.value
            )
            _LOGGER.info(
                "Charger supports setting the following units: %s",
                resp,
            )
            _LOGGER.info("If more than one unit supported default unit is Amps")
            if om.current.value in resp:
                lim = limit_amps
                units = ChargingRateUnitType.amps.value
            else:
                lim = limit_watts
                units = ChargingRateUnitType.watts.value
            resp = await self.get_configuration(
                ckey.charge_profile_max_stack_level.value
            )
            stack_level = int(resp)

            req = call.SetChargingProfilePayload(
                connector_id=0,
                cs_charging_profiles={
                    om.charging_profile_id.value: 8,
                    om.stack_level.value: stack_level,
                    om.charging_profile_kind.value: ChargingProfileKindType.relative.value,
                    om.charging_profile_purpose.value: ChargingProfilePurposeType.charge_point_max_profile.value,
                    om.charging_schedule.value: {
                        om.charging_rate_unit.value: units,
                        om.charging_schedule_period.value: [
                            {om.start_period.value: 0, om.limit.value: lim}
                        ],
                    },
                },
            )
        else:
            _LOGGER.info("Smart charging is not supported by this charger")
            return False
        resp = await self.call(req)
        if resp.status == ChargingProfileStatus.accepted:
            return True
        else:
            _LOGGER.warning("Failed with response: %s", resp.status)
            return False

    async def set_availability(self, state: bool = True):
        """Become operative."""
        """there could be an ongoing transaction. Terminate it"""
        if (state is False) and self._transactionId > 0:
            await self.stop_transaction()
        """ change availability """
        if state is True:
            typ = AvailabilityType.operative.value
        else:
            typ = AvailabilityType.inoperative.value

        req = call.ChangeAvailabilityPayload(connector_id=0, type=typ)
        resp = await self.call(req)
        if resp.status == AvailabilityStatus.accepted:
            return True
        else:
            _LOGGER.warning("Failed with response: %s", resp.status)
            return False

    async def start_transaction(self):
        """Remote start a transaction."""
        """Check if authorisation enabled, if it is disable it before remote start"""
        resp = await self.get_configuration(ckey.authorize_remote_tx_requests.value)
        if resp.lower() == "true":
            await self.configure(ckey.authorize_remote_tx_requests.value, "false")
        req = call.RemoteStartTransactionPayload(
            connector_id=1, id_tag=self._metrics[cdet.identifier.value].value
        )
        resp = await self.call(req)
        if resp.status == RemoteStartStopStatus.accepted:
            return True
        else:
            _LOGGER.warning("Failed with response: %s", resp.status)
            return False

    async def stop_transaction(self):
        """Request remote stop of current transaction."""
        """Leaves charger in finishing state until unplugged"""
        """Use reset() to make the charger available again for remote start"""
        req = call.RemoteStopTransactionPayload(transaction_id=self._transactionId)
        resp = await self.call(req)
        if resp.status == RemoteStartStopStatus.accepted:
            return True
        else:
            _LOGGER.warning("Failed with response: %s", resp.status)
            return False

    async def reset(self, typ: str = ResetType.hard):
        """Hard reset charger unless soft reset requested."""
        self._metrics[cstat.reconnects.value].value = 0
        req = call.ResetPayload(typ)
        resp = await self.call(req)
        if resp.status == ResetStatus.accepted:
            return True
        else:
            _LOGGER.warning("Failed with response: %s", resp.status)
            return False

    async def unlock(self, connector_id: int = 1):
        """Unlock charger if requested."""
        req = call.UnlockConnectorPayload(connector_id)
        resp = await self.call(req)
        if resp.status == UnlockStatus.unlocked:
            return True
        else:
            _LOGGER.warning("Failed with response: %s", resp.status)
            return False

    async def update_firmware(self, firmware_url: str, wait_time: int = 0):
        """Update charger with new firmware if available."""
        """where firmware_url is the http or https url of the new firmware"""
        """and wait_time is hours from now to wait before install"""
        if prof.FW in self._attr_supported_features:
            schema = vol.Schema(vol.Url())
            try:
                url = schema(firmware_url)
            except vol.MultipleInvalid as e:
                _LOGGER.debug("Failed to parse url: %s", e)
            update_time = (
                datetime.now(tz=timezone.utc) + timedelta(hours=wait_time)
            ).isoformat()
            req = call.UpdateFirmwarePayload(location=url, retrieve_date=update_time)
            resp = await self.call(req)
            _LOGGER.info("Response: %s", resp)
            return True
        else:
            _LOGGER.warning("Charger does not support ocpp firmware updating")
            return False

    async def get_diagnostics(self, upload_url: str):
        """Upload diagnostic data to server from charger."""
        if prof.FW in self._attr_supported_features:
            schema = vol.Schema(vol.Url())
            try:
                url = schema(upload_url)
            except vol.MultipleInvalid as e:
                _LOGGER.warning("Failed to parse url: %s", e)
            req = call.GetDiagnosticsPayload(location=url)
            resp = await self.call(req)
            _LOGGER.info("Response: %s", resp)
            return True
        else:
            _LOGGER.warning("Charger does not support ocpp diagnostics uploading")
            return False

    async def data_transfer(self, vendor_id: str, message_id: str = "", data: str = ""):
        """Request vendor specific data transfer from charger."""
        req = call.DataTransferPayload(
            vendor_id=vendor_id, message_id=message_id, data=data
        )
        resp = await self.call(req)
        if resp.status == DataTransferStatus.accepted:
            _LOGGER.info(
                "Data transfer [vendorId(%s), messageId(%s), data(%s)] response: %s",
                vendor_id,
                message_id,
                data,
                resp.data,
            )
            self._metrics[cdet.data_response.value].value = datetime.now(
                tz=timezone.utc
            ).isoformat()
            self._metrics[cdet.data_response.value].extra_attr = {message_id: resp.data}
            return True
        else:
            _LOGGER.warning("Failed with response: %s", resp.status)
            return False

    async def get_configuration(self, key: str = ""):
        """Get Configuration of charger for supported keys else return None."""
        if key == "":
            req = call.GetConfigurationPayload()
        else:
            req = call.GetConfigurationPayload(key=[key])
        resp = await self.call(req)
        if resp.configuration_key is not None:
            value = resp.configuration_key[0][om.value.value]
            _LOGGER.debug("Get Configuration for %s: %s", key, value)
            self._metrics[cdet.config_response.value].value = datetime.now(
                tz=timezone.utc
            ).isoformat()
            self._metrics[cdet.config_response.value].extra_attr = {key: value}
            return value
        if resp.unknown_key is not None:
            _LOGGER.warning("Get Configuration returned unknown key for: %s", key)
            return None

    async def configure(self, key: str, value: str):
        """Configure charger by setting the key to target value.

        First the configuration key is read using GetConfiguration. The key's
        value is compared with the target value. If the key is already set to
        the correct value nothing is done.

        If the key has a different value a ChangeConfiguration request is issued.

        """
        req = call.GetConfigurationPayload(key=[key])

        resp = await self.call(req)

        for key_value in resp.configuration_key:
            # If the key already has the targeted value we don't need to set
            # it.
            if key_value[om.key.value] == key and key_value[om.value.value] == value:
                return

            if key_value.get(om.readonly.name, False):
                _LOGGER.warning("%s is a read only setting", key)

        req = call.ChangeConfigurationPayload(key=key, value=value)

        resp = await self.call(req)

        if resp.status in [
            ConfigurationStatus.rejected,
            ConfigurationStatus.not_supported,
        ]:
            _LOGGER.warning("%s while setting %s to %s", resp.status, key, value)

        if resp.status == ConfigurationStatus.reboot_required:
            self._requires_reboot = True

    async def _get_specific_response(self, unique_id, timeout):
        # The ocpp library silences CallErrors by default. See
        # https://github.com/mobilityhouse/ocpp/issues/104.
        # This code 'unsilences' CallErrors by raising them as exception
        # upon receiving.
        resp = await super()._get_specific_response(unique_id, timeout)

        if isinstance(resp, CallError):
            raise resp.to_exception()

        return resp

    async def _handle_call(self, msg):
        try:
            await super()._handle_call(msg)
        except NotImplementedError as e:
            response = msg.create_call_error(e).to_json()
            await self._send(response)

    async def start(self, connection):
        """Start charge point."""
        try:
            await asyncio.gather(super().start(), self.post_connect())
        except websockets.exceptions.WebSocketException as e:
<<<<<<< HEAD
            _LOGGER.debug("Websockets exception: %s", e)
        finally:
            self.status = STATE_UNAVAILABLE
=======
            _LOGGER.debug("Exception caught: %s", e)
        finally:
            await connection.close()
            await connection.wait_closed()
            self.status = STATE_UNAVAILABLE
            _LOGGER.info(
                f"Charger {self.id} disconnected from {connection.local_address}."
            )
>>>>>>> 31e2b7a3

    async def reconnect(self, connection):
        """Reconnect charge point."""
        self._connection = connection
        self._metrics[cstat.reconnects.value].value += 1
        try:
            self.status = STATE_OK
            await super().start()
        except websockets.exceptions.WebSocketException as e:
<<<<<<< HEAD
            _LOGGER.debug("Websockets exception: %s", e)
        finally:
            self.status = STATE_UNAVAILABLE
=======
            _LOGGER.debug("Exception caught: %s", e)
        finally:
            await connection.close()
            await connection.wait_closed()
            self.status = STATE_UNAVAILABLE
            _LOGGER.info(
                f"Charger {self.id} disconnected from {connection.local_address}."
            )
>>>>>>> 31e2b7a3

    async def async_update_device_info(self, boot_info: dict):
        """Update device info asynchronuously."""

        _LOGGER.debug("Updating device info %s: %s", self.central.cpid, boot_info)

        dr = device_registry.async_get(self.hass)

        serial = boot_info.get(om.charge_point_serial_number.name, None)

        identifiers = {(DOMAIN, self.central.cpid), (DOMAIN, self.id)}
        if serial is not None:
            identifiers.add((DOMAIN, serial))

        dr.async_get_or_create(
            config_entry_id=self.entry.entry_id,
            identifiers=identifiers,
            name=self.central.cpid,
            manufacturer=boot_info.get(om.charge_point_vendor.name, None),
            model=boot_info.get(om.charge_point_model.name, None),
            sw_version=boot_info.get(om.firmware_version.name, None),
        )

    def process_phases(self, data):
        """Process phase data from meter values payload."""
        measurand_data = {}
        for sv in data:
            # create ordered Dict for each measurand, eg {"voltage":{"unit":"V","L1":"230"...}}
            measurand = sv.get(om.measurand.value, None)
            phase = sv.get(om.phase.value, None)
            value = sv.get(om.value.value, None)
            unit = sv.get(om.unit.value, None)
            if measurand is not None and phase is not None:
                if measurand not in measurand_data:
                    measurand_data[measurand] = {}
                measurand_data[measurand][om.unit.value] = unit
                measurand_data[measurand][phase] = float(value)
                self._metrics[measurand].unit = unit
                self._metrics[measurand].extra_attr[om.unit.value] = unit
                self._metrics[measurand].extra_attr[phase] = float(value)

        for metric, phase_info in measurand_data.items():
            # _LOGGER.debug("Metric: %s, extra attributes: %s", metric, phase_info)
            metric_value = None
            if metric in [Measurand.voltage.value]:
                if Phase.l1_n.value in phase_info:
                    """Line-neutral voltages are averaged."""
                    metric_value = (
                        phase_info.get(Phase.l1_n.value, 0)
                        + phase_info.get(Phase.l2_n.value, 0)
                        + phase_info.get(Phase.l3_n.value, 0)
                    ) / 3
                elif Phase.l1_l2.value in phase_info:
                    """Line-line voltages are converted to line-neutral and averaged."""
                    metric_value = (
                        phase_info.get(Phase.l1_l2.value, 0)
                        + phase_info.get(Phase.l2_l3.value, 0)
                        + phase_info.get(Phase.l3_l1.value, 0)
                    ) / (3 * sqrt(3))
            elif metric in [
                Measurand.current_import.value,
                Measurand.current_export.value,
                Measurand.power_active_import.value,
                Measurand.power_active_export.value,
            ]:
                """Line currents and powers are summed."""
                if Phase.l1.value in phase_info:
                    metric_value = (
                        phase_info.get(Phase.l1.value, 0)
                        + phase_info.get(Phase.l2.value, 0)
                        + phase_info.get(Phase.l3.value, 0)
                    )
            if metric_value is not None:
                self._metrics[metric].value = round(metric_value, 1)

    @on(Action.MeterValues)
    def on_meter_values(self, connector_id: int, meter_value: Dict, **kwargs):
        """Request handler for MeterValues Calls."""
        for bucket in meter_value:
            unprocessed = bucket[om.sampled_value.name]
            processed_keys = []
            for idx, sv in enumerate(bucket[om.sampled_value.name]):
                measurand = sv.get(om.measurand.value, None)
                value = sv.get(om.value.value, None)
                unit = sv.get(om.unit.value, None)
                phase = sv.get(om.phase.value, None)
                location = sv.get(om.location.value, None)

                if len(sv.keys()) == 1:  # Backwars compatibility
                    measurand = DEFAULT_MEASURAND
                    unit = DEFAULT_ENERGY_UNIT

                if phase is None:
                    if unit == DEFAULT_POWER_UNIT:
                        self._metrics[measurand].value = float(value) / 1000
                        self._metrics[measurand].unit = HA_POWER_UNIT
                    elif unit == DEFAULT_ENERGY_UNIT:
                        self._metrics[measurand].value = float(value) / 1000
                        self._metrics[measurand].unit = HA_ENERGY_UNIT
                    else:
                        self._metrics[measurand].value = round(float(value), 1)
                        self._metrics[measurand].unit = unit
                    if location is not None:
                        self._metrics[measurand].extra_attr[
                            om.location.value
                        ] = location
                    processed_keys.append(idx)
            for idx in sorted(processed_keys, reverse=True):
                unprocessed.pop(idx)
            # _LOGGER.debug("Meter data not yet processed: %s", unprocessed)
            if unprocessed is not None:
                self.process_phases(unprocessed)
        if csess.meter_start.value not in self._metrics:
            self._metrics[csess.meter_start.value].value = self._metrics[
                DEFAULT_MEASURAND
            ]
        if csess.transaction_id.value not in self._metrics:
            self._metrics[csess.transaction_id.value].value = kwargs.get(
                om.transaction_id.name
            )
            self._transactionId = kwargs.get(om.transaction_id.name)
        if self._metrics[csess.transaction_id.value].value is not None:
            self._metrics[csess.session_time.value].value = round(
                (
                    int(time.time())
                    - float(self._metrics[csess.transaction_id.value].value)
                )
                / 60
            )
        if self._metrics[csess.meter_start.value].value is not None:
            self._metrics[csess.session_energy.value].value = round(
                float(self._metrics[DEFAULT_MEASURAND].value or 0)
                - float(self._metrics[csess.meter_start.value].value),
                1,
            )
        self.hass.async_create_task(self.central.update(self.central.cpid))
        return call_result.MeterValuesPayload()

    @on(Action.BootNotification)
    def on_boot_notification(self, **kwargs):
        """Handle a boot notification."""

        _LOGGER.debug("Received boot notification for %s: %s", self.id, kwargs)
        resp = call_result.BootNotificationPayload(
            current_time=datetime.now(tz=timezone.utc).isoformat(),
            interval=3600,
            status=RegistrationStatus.accepted.value,
        )

        # update metrics
        self._metrics[cdet.model.value].value = kwargs.get(
            om.charge_point_model.name, None
        )
        self._metrics[cdet.vendor.value].value = kwargs.get(
            om.charge_point_vendor.name, None
        )
        self._metrics[cdet.firmware_version.value].value = kwargs.get(
            om.firmware_version.name, None
        )
        self._metrics[cdet.serial.value].value = kwargs.get(
            om.charge_point_serial_number.name, None
        )

        self.hass.async_create_task(self.async_update_device_info(kwargs))
        self.hass.async_create_task(self.central.update(self.central.cpid))
        self.hass.async_create_task(self.post_connect())
        return resp

    @on(Action.StatusNotification)
    def on_status_notification(self, connector_id, error_code, status, **kwargs):
        """Handle a status notification."""
        self._metrics[cstat.status.value].value = status
        if (
            status == ChargePointStatus.suspended_ev.value
            or status == ChargePointStatus.suspended_evse.value
        ):
            if Measurand.current_import.value in self._metrics:
                self._metrics[Measurand.current_import.value].value = 0
            if Measurand.power_active_import.value in self._metrics:
                self._metrics[Measurand.power_active_import.value].value = 0
            if Measurand.power_reactive_import.value in self._metrics:
                self._metrics[Measurand.power_reactive_import.value].value = 0
        self._metrics[cstat.error_code.value].value = error_code
        self.hass.async_create_task(self.central.update(self.central.cpid))
        return call_result.StatusNotificationPayload()

    @on(Action.FirmwareStatusNotification)
    def on_firmware_status(self, status, **kwargs):
        """Handle firmware status notification."""
        self._metrics[cstat.firmware_status.value].value = status
        self.hass.async_create_task(self.central.update(self.central.cpid))
        return call_result.FirmwareStatusNotificationPayload()

    @on(Action.DiagnosticsStatusNotification)
    def on_diagnostics_status(self, status, **kwargs):
        """Handle diagnostics status notification."""
        _LOGGER.info("Diagnostics upload status: %s", status)
        return call_result.DiagnosticsStatusNotificationPayload()

    @on(Action.Authorize)
    def on_authorize(self, id_tag, **kwargs):
        """Handle an Authorization request."""
        return call_result.AuthorizePayload(
            id_tag_info={om.status.value: AuthorizationStatus.accepted.value}
        )

    @on(Action.StartTransaction)
    def on_start_transaction(self, connector_id, id_tag, meter_start, **kwargs):
        """Handle a Start Transaction request."""
        self._transactionId = int(time.time())
        self._metrics[cstat.stop_reason.value].value = ""
        self._metrics[csess.transaction_id.value].value = self._transactionId
        self._metrics[csess.meter_start.value].value = int(meter_start) / 1000
        self.hass.async_create_task(self.central.update(self.central.cpid))
        return call_result.StartTransactionPayload(
            id_tag_info={om.status.value: AuthorizationStatus.accepted.value},
            transaction_id=self._transactionId,
        )

    @on(Action.StopTransaction)
    def on_stop_transaction(self, meter_stop, timestamp, transaction_id, **kwargs):
        """Stop the current transaction."""
        self._metrics[cstat.stop_reason.value].value = kwargs.get(om.reason.name, None)

        if self._metrics[csess.meter_start.value].value is not None:
            self._metrics[csess.session_energy.value].value = round(
                int(meter_stop) / 1000
                - float(self._metrics[csess.meter_start.value].value),
                1,
            )
        if Measurand.current_import.value in self._metrics:
            self._metrics[Measurand.current_import.value].value = 0
        if Measurand.power_active_import.value in self._metrics:
            self._metrics[Measurand.power_active_import.value].value = 0
        if Measurand.power_reactive_import.value in self._metrics:
            self._metrics[Measurand.power_reactive_import.value].value = 0
        self.hass.async_create_task(self.central.update(self.central.cpid))
        return call_result.StopTransactionPayload(
            id_tag_info={om.status.value: AuthorizationStatus.accepted.value}
        )

    @on(Action.DataTransfer)
    def on_data_transfer(self, vendor_id, **kwargs):
        """Handle a Data transfer request."""
        _LOGGER.debug("Datatransfer received from %s: %s", self.id, kwargs)
        return call_result.DataTransferPayload(status=DataTransferStatus.accepted.value)

    @on(Action.Heartbeat)
    def on_heartbeat(self, **kwargs):
        """Handle a Heartbeat."""
        now = datetime.now(tz=timezone.utc).isoformat()
        self._metrics[cstat.heartbeat.value].value = now
        self.hass.async_create_task(self.central.update(self.central.cpid))
        return call_result.HeartbeatPayload(current_time=now)

    @property
    def supported_features(self) -> int:
        """Flag of Ocpp features that are supported."""
        return self._attr_supported_features

    def get_metric(self, measurand: str):
        """Return last known value for given measurand."""
        return self._metrics[measurand].value

    def get_extra_attr(self, measurand: str):
        """Return last known extra attributes for given measurand."""
        return self._metrics[measurand].extra_attr

    def get_unit(self, measurand: str):
        """Return unit of given measurand."""
        return self._metrics[measurand].unit


class Metric:
    """Metric class."""

    def __init__(self, value, unit):
        """Initialize a Metric."""
        self._value = value
        self._unit = unit
        self._extra_attr = {}

    @property
    def value(self):
        """Get the value of the metric."""
        return self._value

    @value.setter
    def value(self, value):
        """Set the value of the metric."""
        self._value = value

    @property
    def unit(self):
        """Get the unit of the metric."""
        return self._unit

    @unit.setter
    def unit(self, unit: str):
        """Set the unit of the metric."""
        self._unit = unit

    @property
    def extra_attr(self):
        """Get the extra attributes of the metric."""
        return self._extra_attr

    @extra_attr.setter
    def extra_attr(self, extra_attr: dict):
        """Set the unit of the metric."""
        self._extra_attr = extra_attr<|MERGE_RESOLUTION|>--- conflicted
+++ resolved
@@ -180,13 +180,10 @@
                 await self.charge_points[self.cpid].reconnect(websocket)
         except Exception as e:
             _LOGGER.error(f"Exception occurred:\n{e}", exc_info=True)
-
-<<<<<<< HEAD
         finally:
             _LOGGER.info(f"Charger {cp_id} disconnected from {self.host}:{self.port}.")
 
-=======
->>>>>>> 31e2b7a3
+
     def get_metric(self, cp_id: str, measurand: str):
         """Return last known value for given measurand."""
         if cp_id in self.charge_points:
@@ -723,20 +720,10 @@
         try:
             await asyncio.gather(super().start(), self.post_connect())
         except websockets.exceptions.WebSocketException as e:
-<<<<<<< HEAD
             _LOGGER.debug("Websockets exception: %s", e)
         finally:
             self.status = STATE_UNAVAILABLE
-=======
-            _LOGGER.debug("Exception caught: %s", e)
-        finally:
-            await connection.close()
-            await connection.wait_closed()
-            self.status = STATE_UNAVAILABLE
-            _LOGGER.info(
-                f"Charger {self.id} disconnected from {connection.local_address}."
-            )
->>>>>>> 31e2b7a3
+
 
     async def reconnect(self, connection):
         """Reconnect charge point."""
@@ -746,20 +733,10 @@
             self.status = STATE_OK
             await super().start()
         except websockets.exceptions.WebSocketException as e:
-<<<<<<< HEAD
             _LOGGER.debug("Websockets exception: %s", e)
         finally:
             self.status = STATE_UNAVAILABLE
-=======
-            _LOGGER.debug("Exception caught: %s", e)
-        finally:
-            await connection.close()
-            await connection.wait_closed()
-            self.status = STATE_UNAVAILABLE
-            _LOGGER.info(
-                f"Charger {self.id} disconnected from {connection.local_address}."
-            )
->>>>>>> 31e2b7a3
+
 
     async def async_update_device_info(self, boot_info: dict):
         """Update device info asynchronuously."""
