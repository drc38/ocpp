"""Button platform for ocpp."""

from __future__ import annotations

from dataclasses import dataclass
from typing import Final

from homeassistant.components.button import (
    DOMAIN as BUTTON_DOMAIN,
    ButtonDeviceClass,
    ButtonEntity,
    ButtonEntityDescription,
)
from homeassistant.helpers.entity import DeviceInfo, EntityCategory

from .api import CentralSystem
<<<<<<< HEAD
from .const import CONF_CPID, CONF_CPIDS, DOMAIN
=======
from .const import CONF_CPID, CONF_CPIDS, CONF_NUM_CONNECTORS, DOMAIN
>>>>>>> bcfe97b4
from .enums import HAChargerServices


@dataclass
class OcppButtonDescription(ButtonEntityDescription):
    """Class to describe a Button entity."""

    press_action: str | None = None
    per_connector: bool = False


BUTTONS: Final = [
    OcppButtonDescription(
        key="reset",
        name="Reset",
        device_class=ButtonDeviceClass.RESTART,
        entity_category=EntityCategory.CONFIG,
        press_action=HAChargerServices.service_reset.name,
        per_connector=False,
    ),
    OcppButtonDescription(
        key="unlock",
        name="Unlock",
        device_class=ButtonDeviceClass.UPDATE,
        entity_category=EntityCategory.CONFIG,
        press_action=HAChargerServices.service_unlock.name,
        per_connector=True,
    ),
]


async def async_setup_entry(hass, entry, async_add_devices):
    """Configure the Button platform."""
<<<<<<< HEAD

    central_system = hass.data[DOMAIN][entry.entry_id]
    entities = []
=======
    central_system: CentralSystem = hass.data[DOMAIN][entry.entry_id]
    entities: list[ChargePointButton] = []

>>>>>>> bcfe97b4
    for charger in entry.data[CONF_CPIDS]:
        cp_id_settings = list(charger.values())[0]
        cpid = cp_id_settings[CONF_CPID]

<<<<<<< HEAD
        for ent in BUTTONS:
            cpx = ChargePointButton(central_system, cpid, ent)
            entities.append(cpx)
=======
        num_connectors = int(cp_id_settings.get(CONF_NUM_CONNECTORS, 1))

        for desc in BUTTONS:
            if desc.per_connector:
                for connector_id in range(1, num_connectors + 1):
                    entities.append(
                        ChargePointButton(
                            central_system=central_system,
                            cpid=cpid,
                            description=desc,
                            connector_id=connector_id,
                        )
                    )
            else:
                entities.append(
                    ChargePointButton(
                        central_system=central_system,
                        cpid=cpid,
                        description=desc,
                        connector_id=None,
                    )
                )
>>>>>>> bcfe97b4

    async_add_devices(entities, False)


class ChargePointButton(ButtonEntity):
    """Individual button for charge point."""

    _attr_has_entity_name = True
    entity_description: OcppButtonDescription

    def __init__(
        self,
        central_system: CentralSystem,
        cpid: str,
        description: OcppButtonDescription,
        connector_id: int | None = None,
    ):
        """Instantiate instance of a ChargePointButton."""
        self.cpid = cpid
        self.central_system = central_system
        self.entity_description = description
<<<<<<< HEAD
        self._attr_unique_id = ".".join(
            [BUTTON_DOMAIN, DOMAIN, self.cpid, self.entity_description.key]
        )
        self._attr_name = self.entity_description.name
        self._attr_device_info = DeviceInfo(
            identifiers={(DOMAIN, self.cpid)},
        )
=======
        self.connector_id = connector_id
        parts = [BUTTON_DOMAIN, DOMAIN, cpid, description.key]
        if self.connector_id:
            parts.insert(3, f"conn{self.connector_id}")
        self._attr_unique_id = ".".join(parts)
        self._attr_name = self.entity_description.name
        if self.connector_id:
            self._attr_device_info = DeviceInfo(
                identifiers={(DOMAIN, f"{cpid}-conn{self.connector_id}")},
                name=f"{cpid} Connector {self.connector_id}",
                via_device=(DOMAIN, cpid),
            )
        else:
            self._attr_device_info = DeviceInfo(
                identifiers={(DOMAIN, cpid)},
                name=cpid,
            )
>>>>>>> bcfe97b4

    @property
    def available(self) -> bool:
        """Return charger availability."""
<<<<<<< HEAD
        return self.central_system.get_available(self.cpid)  # type: ignore [no-any-return]
=======
        return self.central_system.get_available(self.cpid, self.connector_id)
>>>>>>> bcfe97b4

    async def async_press(self) -> None:
        """Triggers the charger press action service."""
        await self.central_system.set_charger_state(
<<<<<<< HEAD
            self.cpid, self.entity_description.press_action
=======
            self.cpid,
            self.entity_description.press_action,
            connector_id=self.connector_id,
>>>>>>> bcfe97b4
        )<|MERGE_RESOLUTION|>--- conflicted
+++ resolved
@@ -14,11 +14,7 @@
 from homeassistant.helpers.entity import DeviceInfo, EntityCategory
 
 from .api import CentralSystem
-<<<<<<< HEAD
-from .const import CONF_CPID, CONF_CPIDS, DOMAIN
-=======
 from .const import CONF_CPID, CONF_CPIDS, CONF_NUM_CONNECTORS, DOMAIN
->>>>>>> bcfe97b4
 from .enums import HAChargerServices
 
 
@@ -52,24 +48,13 @@
 
 async def async_setup_entry(hass, entry, async_add_devices):
     """Configure the Button platform."""
-<<<<<<< HEAD
-
-    central_system = hass.data[DOMAIN][entry.entry_id]
-    entities = []
-=======
     central_system: CentralSystem = hass.data[DOMAIN][entry.entry_id]
     entities: list[ChargePointButton] = []
 
->>>>>>> bcfe97b4
     for charger in entry.data[CONF_CPIDS]:
         cp_id_settings = list(charger.values())[0]
         cpid = cp_id_settings[CONF_CPID]
 
-<<<<<<< HEAD
-        for ent in BUTTONS:
-            cpx = ChargePointButton(central_system, cpid, ent)
-            entities.append(cpx)
-=======
         num_connectors = int(cp_id_settings.get(CONF_NUM_CONNECTORS, 1))
 
         for desc in BUTTONS:
@@ -92,7 +77,6 @@
                         connector_id=None,
                     )
                 )
->>>>>>> bcfe97b4
 
     async_add_devices(entities, False)
 
@@ -114,15 +98,6 @@
         self.cpid = cpid
         self.central_system = central_system
         self.entity_description = description
-<<<<<<< HEAD
-        self._attr_unique_id = ".".join(
-            [BUTTON_DOMAIN, DOMAIN, self.cpid, self.entity_description.key]
-        )
-        self._attr_name = self.entity_description.name
-        self._attr_device_info = DeviceInfo(
-            identifiers={(DOMAIN, self.cpid)},
-        )
-=======
         self.connector_id = connector_id
         parts = [BUTTON_DOMAIN, DOMAIN, cpid, description.key]
         if self.connector_id:
@@ -140,25 +115,16 @@
                 identifiers={(DOMAIN, cpid)},
                 name=cpid,
             )
->>>>>>> bcfe97b4
 
     @property
     def available(self) -> bool:
         """Return charger availability."""
-<<<<<<< HEAD
-        return self.central_system.get_available(self.cpid)  # type: ignore [no-any-return]
-=======
         return self.central_system.get_available(self.cpid, self.connector_id)
->>>>>>> bcfe97b4
 
     async def async_press(self) -> None:
         """Triggers the charger press action service."""
         await self.central_system.set_charger_state(
-<<<<<<< HEAD
-            self.cpid, self.entity_description.press_action
-=======
             self.cpid,
             self.entity_description.press_action,
             connector_id=self.connector_id,
->>>>>>> bcfe97b4
         )