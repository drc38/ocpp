--- conflicted
+++ resolved
@@ -61,20 +61,6 @@
     for charger in entry.data[CONF_CPIDS]:
         cp_id_settings = list(charger.values())[0]
         cpid = cp_id_settings[CONF_CPID]
-<<<<<<< HEAD
-
-        for ent in NUMBERS:
-            if ent.key == "maximum_current":
-                ent.initial_value = entry.data.get(
-                    CONF_MAX_CURRENT, DEFAULT_MAX_CURRENT
-                )
-                ent.native_max_value = entry.data.get(
-                    CONF_MAX_CURRENT, DEFAULT_MAX_CURRENT
-                )
-            cpx = ChargePointNumber(hass, central_system, cpid, ent)
-            entities.append(cpx)
-
-=======
         num_connectors = int(cp_id_settings.get(CONF_NUM_CONNECTORS, 1) or 1)
         for connector_id in range(1, num_connectors + 1):
             for ent in NUMBERS:
@@ -103,7 +89,6 @@
                         connector_id=connector_id,
                     )
                 )
->>>>>>> bcfe97b4
     async_add_devices(entities, False)
 
 
@@ -126,15 +111,6 @@
         self._hass = hass
         self.central_system = central_system
         self.entity_description = description
-<<<<<<< HEAD
-        self._attr_unique_id = ".".join(
-            [NUMBER_DOMAIN, self.cpid, self.entity_description.key]
-        )
-        self._attr_name = self.entity_description.name
-        self._attr_device_info = DeviceInfo(
-            identifiers={(DOMAIN, self.cpid)},
-        )
-=======
         self.connector_id = connector_id
         parts = [NUMBER_DOMAIN, DOMAIN, cpid, description.key]
         if self.connector_id:
@@ -152,7 +128,6 @@
                 identifiers={(DOMAIN, cpid)},
                 name=cpid,
             )
->>>>>>> bcfe97b4
         self._attr_native_value = self.entity_description.initial_value
         self._attr_should_poll = False
         self._attr_available = True
@@ -186,11 +161,7 @@
             self.cpid
         ) and Profiles.SMART & self.central_system.get_supported_features(self.cpid):
             resp = await self.central_system.set_max_charge_rate_amps(
-<<<<<<< HEAD
-                self.cpid, num_value
-=======
                 self.cpid, num_value, self.connector_id
->>>>>>> bcfe97b4
             )
             if resp is True:
                 self._attr_native_value = num_value
