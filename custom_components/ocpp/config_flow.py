"""Adds config flow for ocpp."""

from typing import Any
from homeassistant.config_entries import (
    ConfigEntry,
    ConfigFlow,
    ConfigFlowResult,
    CONN_CLASS_LOCAL_PUSH,
)
import voluptuous as vol

from .const import (
    CONF_CPID,
    CONF_CPIDS,
    CONF_CSID,
    CONF_FORCE_SMART_CHARGING,
    CONF_HOST,
    CONF_IDLE_INTERVAL,
    CONF_MAX_CURRENT,
    CONF_METER_INTERVAL,
    CONF_MONITORED_VARIABLES,
    CONF_MONITORED_VARIABLES_AUTOCONFIG,
    CONF_NUM_CONNECTORS,
    CONF_PORT,
    CONF_SKIP_SCHEMA_VALIDATION,
    CONF_SSL,
    CONF_SSL_CERTFILE_PATH,
    CONF_SSL_KEYFILE_PATH,
    CONF_WEBSOCKET_CLOSE_TIMEOUT,
    CONF_WEBSOCKET_PING_INTERVAL,
    CONF_WEBSOCKET_PING_TIMEOUT,
    CONF_WEBSOCKET_PING_TRIES,
    DEFAULT_CPID,
    DEFAULT_CSID,
    DEFAULT_FORCE_SMART_CHARGING,
    DEFAULT_HOST,
    DEFAULT_IDLE_INTERVAL,
    DEFAULT_MAX_CURRENT,
    DEFAULT_MEASURAND,
    DEFAULT_METER_INTERVAL,
    DEFAULT_MONITORED_VARIABLES,
    DEFAULT_MONITORED_VARIABLES_AUTOCONFIG,
    DEFAULT_NUM_CONNECTORS,
    DEFAULT_PORT,
    DEFAULT_SKIP_SCHEMA_VALIDATION,
    DEFAULT_SSL,
    DEFAULT_SSL_CERTFILE_PATH,
    DEFAULT_SSL_KEYFILE_PATH,
    DEFAULT_WEBSOCKET_CLOSE_TIMEOUT,
    DEFAULT_WEBSOCKET_PING_INTERVAL,
    DEFAULT_WEBSOCKET_PING_TIMEOUT,
    DEFAULT_WEBSOCKET_PING_TRIES,
    DOMAIN,
    MEASURANDS,
)

STEP_USER_CS_DATA_SCHEMA = vol.Schema(
    {
        vol.Required(CONF_HOST, default=DEFAULT_HOST): str,
        vol.Required(CONF_PORT, default=DEFAULT_PORT): int,
        vol.Required(CONF_SSL, default=DEFAULT_SSL): bool,
        vol.Required(CONF_SSL_CERTFILE_PATH, default=DEFAULT_SSL_CERTFILE_PATH): str,
        vol.Required(CONF_SSL_KEYFILE_PATH, default=DEFAULT_SSL_KEYFILE_PATH): str,
        vol.Required(CONF_CSID, default=DEFAULT_CSID): str,
        vol.Required(
            CONF_WEBSOCKET_CLOSE_TIMEOUT, default=DEFAULT_WEBSOCKET_CLOSE_TIMEOUT
        ): int,
        vol.Required(
            CONF_WEBSOCKET_PING_TRIES, default=DEFAULT_WEBSOCKET_PING_TRIES
        ): int,
        vol.Required(
            CONF_WEBSOCKET_PING_INTERVAL, default=DEFAULT_WEBSOCKET_PING_INTERVAL
        ): int,
        vol.Required(
            CONF_WEBSOCKET_PING_TIMEOUT, default=DEFAULT_WEBSOCKET_PING_TIMEOUT
        ): int,
    }
)

STEP_USER_CP_DATA_SCHEMA = vol.Schema(
    {
        vol.Required(CONF_CPID, default=DEFAULT_CPID): str,
        vol.Required(CONF_MAX_CURRENT, default=DEFAULT_MAX_CURRENT): int,
        vol.Required(
            CONF_MONITORED_VARIABLES_AUTOCONFIG,
            default=DEFAULT_MONITORED_VARIABLES_AUTOCONFIG,
        ): bool,
        vol.Required(CONF_METER_INTERVAL, default=DEFAULT_METER_INTERVAL): int,
        vol.Required(CONF_IDLE_INTERVAL, default=DEFAULT_IDLE_INTERVAL): int,
        vol.Required(
            CONF_SKIP_SCHEMA_VALIDATION, default=DEFAULT_SKIP_SCHEMA_VALIDATION
        ): bool,
        vol.Required(
            CONF_FORCE_SMART_CHARGING, default=DEFAULT_FORCE_SMART_CHARGING
        ): bool,
        vol.Required(CONF_NUM_CONNECTORS, default=DEFAULT_NUM_CONNECTORS): int,
    }
)

STEP_USER_MEASURANDS_SCHEMA = vol.Schema(
    {
        vol.Required(m, default=(True if m == DEFAULT_MEASURAND else False)): bool
        for m in MEASURANDS
    }
)


class ConfigFlow(ConfigFlow, domain=DOMAIN):
    """Handle a config flow for OCPP."""

    VERSION = 2
<<<<<<< HEAD
    MINOR_VERSION = 0
=======
    MINOR_VERSION = 1
>>>>>>> bcfe97b4
    CONNECTION_CLASS = CONN_CLASS_LOCAL_PUSH

    def __init__(self):
        """Initialize."""
        self._data: dict[str, Any] = {}
        self._cp_id: str
        self._entry: ConfigEntry
        self._measurands: str = ""

    async def async_step_user(self, user_input=None) -> ConfigFlowResult:
        """Handle user central system initiated configuration."""
        errors: dict[str, str] = {}

        if user_input is not None:
            # Don't allow servers to use same websocket port
            self._async_abort_entries_match({CONF_PORT: user_input[CONF_PORT]})
            self._data = user_input
            # Add placeholder for cpid settings
            self._data[CONF_CPIDS] = []
            return self.async_create_entry(title=self._data[CONF_CSID], data=self._data)

        return self.async_show_form(
            step_id="user", data_schema=STEP_USER_CS_DATA_SCHEMA, errors=errors
        )

    async def async_step_integration_discovery(
        self, discovery_info=None
    ) -> ConfigFlowResult:
        """Handle charger discovery initiated configuration."""

        self._entry = discovery_info["entry"]
        self._cp_id = discovery_info["cp_id"]
        self._data = {**self._entry.data}

        await self.async_set_unique_id(self._cp_id)
        # Abort the flow if a config entry with the same unique ID exists
        self._abort_if_unique_id_configured()
        return await self.async_step_cp_user()

    async def async_step_cp_user(
        self, user_input: dict[str, Any] | None = None
    ) -> ConfigFlowResult:
        """Configure charger by user."""
        errors: dict[str, str] = {}

        if user_input is not None:
            # Don't allow duplicate cpids to be used
            self._async_abort_entries_match({CONF_CPID: user_input[CONF_CPID]})
            self._data[CONF_CPIDS].append({self._cp_id: user_input})
            if user_input[CONF_MONITORED_VARIABLES_AUTOCONFIG]:
                self._data[CONF_CPIDS][-1][self._cp_id][CONF_MONITORED_VARIABLES] = (
                    DEFAULT_MONITORED_VARIABLES
                )
                return self.async_update_reload_and_abort(
                    self._entry,
                    data_updates=self._data,
                )
            else:
                return await self.async_step_measurands()

        return self.async_show_form(
            step_id="cp_user", data_schema=STEP_USER_CP_DATA_SCHEMA, errors=errors
        )

    async def async_step_measurands(self, user_input=None):
        """Select the measurands to be shown."""

        errors: dict[str, str] = {}
        if user_input is not None:
            selected_measurands = [m for m, value in user_input.items() if value]
            if not set(selected_measurands).issubset(set(MEASURANDS)):
                errors["base"] = "no_measurands_selected"
                return self.async_show_form(
                    step_id="measurands",
                    data_schema=STEP_USER_MEASURANDS_SCHEMA,
                    errors=errors,
                )
            else:
                self._measurands = ",".join(selected_measurands)
                self._data[CONF_CPIDS][-1][self._cp_id][CONF_MONITORED_VARIABLES] = (
                    self._measurands
                )
                return self.async_update_reload_and_abort(
                    self._entry,
                    data_updates=self._data,
                )

        return self.async_show_form(
            step_id="measurands",
            data_schema=STEP_USER_MEASURANDS_SCHEMA,
            errors=errors,
        )<|MERGE_RESOLUTION|>--- conflicted
+++ resolved
@@ -109,11 +109,7 @@
     """Handle a config flow for OCPP."""
 
     VERSION = 2
-<<<<<<< HEAD
-    MINOR_VERSION = 0
-=======
     MINOR_VERSION = 1
->>>>>>> bcfe97b4
     CONNECTION_CLASS = CONN_CLASS_LOCAL_PUSH
 
     def __init__(self):
