--- conflicted
+++ resolved
@@ -17,10 +17,7 @@
 from homeassistant.const import STATE_OK, STATE_UNAVAILABLE, STATE_UNKNOWN
 from homeassistant.const import UnitOfTime
 from homeassistant.helpers import device_registry, entity_component, entity_registry
-<<<<<<< HEAD
-=======
 from homeassistant.helpers.dispatcher import async_dispatcher_send
->>>>>>> bcfe97b4
 from websockets.asyncio.server import ServerConnection
 from websockets.exceptions import WebSocketException
 from websockets.protocol import State
@@ -325,10 +322,6 @@
 
     async def post_connect(self):
         """Logic to be executed right after a charger connects."""
-<<<<<<< HEAD
-
-=======
->>>>>>> bcfe97b4
         try:
             self.status = STATE_OK
             await self.fetch_supported_features()
@@ -581,19 +574,6 @@
                 self.hass.async_create_task(self.post_connect())
 
     async def update(self, cpid: str):
-<<<<<<< HEAD
-        """Update sensors values in HA."""
-        er = entity_registry.async_get(self.hass)
-        dr = device_registry.async_get(self.hass)
-        identifiers = {(DOMAIN, cpid), (DOMAIN, self.id)}
-        dev = dr.async_get_device(identifiers)
-        # _LOGGER.info("Device id: %s updating", dev.name)
-        for ent in entity_registry.async_entries_for_device(er, dev.id):
-            # _LOGGER.info("Entity id: %s updating", ent.entity_id)
-            self.hass.async_create_task(
-                entity_component.async_update_entity(self.hass, ent.entity_id)
-            )
-=======
         """Update sensors values in HA (charger + connector child devices)."""
         er = entity_registry.async_get(self.hass)
         dr = device_registry.async_get(self.hass)
@@ -625,7 +605,6 @@
                     to_visit.append(dev.id)
 
         async_dispatcher_send(self.hass, DATA_UPDATED)
->>>>>>> bcfe97b4
 
     def get_authorization_status(self, id_tag):
         """Get the authorization status for an id_tag."""
@@ -863,27 +842,6 @@
                 agg = self._metrics[(0, cstat.error_code_connector.value)]
                 return agg.extra_attr.get(connector_id, agg.value)
 
-<<<<<<< HEAD
-    def get_ha_metric(self, measurand: str):
-        """Return last known value in HA for given measurand."""
-        entity_id = "sensor." + "_".join(
-            [self.settings.cpid.lower(), measurand.lower().replace(".", "_")]
-        )
-        try:
-            value = self.hass.states.get(entity_id).state
-        except Exception as e:
-            _LOGGER.debug(f"An error occurred when getting entity state from HA: {e}")
-            return None
-        if value == STATE_UNAVAILABLE or value == STATE_UNKNOWN:
-            return None
-        return value
-
-    def get_extra_attr(self, measurand: str):
-        """Return last known extra attributes for given measurand."""
-        return self._metrics[measurand].extra_attr
-
-    def get_unit(self, measurand: str):
-=======
         return None
 
     def get_ha_metric(self, measurand: str, connector_id: int | None = None):
@@ -920,7 +878,6 @@
         return {}
 
     def get_unit(self, measurand: str, connector_id: int = 0):
->>>>>>> bcfe97b4
         """Return unit of given measurand."""
         return self._metrics[(connector_id, measurand)].unit
 
