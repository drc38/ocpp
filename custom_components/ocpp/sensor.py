"""Sensor platform for ocpp."""

from homeassistant.const import CONF_MONITORED_VARIABLES
from homeassistant.helpers.entity import Entity

from .api import CentralSystem
from .const import CONF_CPID, DOMAIN, ICON
from .enums import HAChargerDetails, HAChargerSession, HAChargerStatuses


async def async_setup_entry(hass, entry, async_add_devices):
    """Configure the sensor platform."""
    central_system = hass.data[DOMAIN][entry.entry_id]
    cp_id = entry.data[CONF_CPID]

    entities = []

    for measurand in entry.data[CONF_MONITORED_VARIABLES].split(","):
        entities.append(
            ChargePointMetric(
                central_system,
                cp_id,
                measurand,
            )
        )
    for list in [HAChargerDetails, HAChargerSession, HAChargerStatuses]:
        for sensor in list:
            entities.append(
                ChargePointMetric(
                    central_system,
                    cp_id,
                    sensor.value,
                )
            )

    async_add_devices(entities, False)


class ChargePointMetric(Entity):
    """Individual sensor for charge point metrics."""

    def __init__(
        self,
        central_system: CentralSystem,
        cp_id: str,
        metric: str,
    ):
        """Instantiate instance of a ChargePointMetrics."""
        self.central_system = central_system
        self.cp_id = cp_id
        self.metric = metric
        self._state = None
        self._extra_attr = {}

    @property
    def name(self):
        """Return the name of the sensor."""
        return ".".join([self.cp_id, self.metric])

    @property
    def unique_id(self):
        """Return the unique id of this sensor."""
        return ".".join([DOMAIN, self.cp_id, self.metric, "sensor"])

    @property
    def state(self):
        """Return the state of the sensor."""
        return self.central_system.get_metric(self.cp_id, self.metric)

    @property
    def available(self) -> bool:
<<<<<<< HEAD
        """Return if switch is available."""
=======
        """Return if sensor is available."""
>>>>>>> 07cc8bbb
        return self.central_system.get_available(self.cp_id)

    @property
    def unit_of_measurement(self):
        """Return the unit the value is expressed in."""
        return self.central_system.get_unit(self.cp_id, self.metric)

    @property
    def should_poll(self):
        """Return True if entity has to be polled for state.

        False if entity pushes its state to HA.
        """
        return True

    @property
    def icon(self):
        """Return the icon to use in the frontend, if any."""
        return ICON

    @property
    def device_info(self):
        """Return device information."""
        return {
            "identifiers": {(DOMAIN, self.cp_id)},
            "via_device": (DOMAIN, self.central_system.id),
        }

    @property
    def extra_state_attributes(self):
        """Return the state attributes."""
        return self.central_system.get_extra_attr(self.cp_id, self.metric)

    async def async_update(self):
        """Get the latest data and update the states."""
        pass<|MERGE_RESOLUTION|>--- conflicted
+++ resolved
@@ -69,11 +69,7 @@
 
     @property
     def available(self) -> bool:
-<<<<<<< HEAD
-        """Return if switch is available."""
-=======
         """Return if sensor is available."""
->>>>>>> 07cc8bbb
         return self.central_system.get_available(self.cp_id)
 
     @property
