--- conflicted
+++ resolved
@@ -21,10 +21,7 @@
 from .const import (
     CONF_CPID,
     CONF_CPIDS,
-<<<<<<< HEAD
-=======
     CONF_NUM_CONNECTORS,
->>>>>>> bcfe97b4
     DATA_UPDATED,
     DEFAULT_CLASS_UNITS_HA,
     DOMAIN,
@@ -44,56 +41,18 @@
 async def async_setup_entry(hass, entry, async_add_devices):
     """Configure the sensor platform."""
     central_system = hass.data[DOMAIN][entry.entry_id]
-<<<<<<< HEAD
-    entities = []
-=======
     entities: list[ChargePointMetric] = []
->>>>>>> bcfe97b4
     # setup all chargers added to config
     for charger in entry.data[CONF_CPIDS]:
         cp_id_settings = list(charger.values())[0]
         cpid = cp_id_settings[CONF_CPID]
-<<<<<<< HEAD
-        SENSORS = []
-        for metric in list(
-=======
         num_connectors = int(cp_id_settings.get(CONF_NUM_CONNECTORS, 1) or 1)
 
         measurands = list(
->>>>>>> bcfe97b4
             set(
                 cp_id_settings[CONF_MONITORED_VARIABLES].split(",")
                 + list(HAChargerSession)
             )
-<<<<<<< HEAD
-        ):
-            SENSORS.append(
-                OcppSensorDescription(
-                    key=metric.lower(),
-                    name=metric.replace(".", " "),
-                    metric=metric,
-                )
-            )
-        for metric in list(HAChargerStatuses) + list(HAChargerDetails):
-            SENSORS.append(
-                OcppSensorDescription(
-                    key=metric.lower(),
-                    name=metric.replace(".", " "),
-                    metric=metric,
-                    entity_category=EntityCategory.DIAGNOSTIC,
-                )
-            )
-
-        for ent in SENSORS:
-            cpx = ChargePointMetric(
-                hass,
-                central_system,
-                cpid,
-                ent,
-            )
-            entities.append(cpx)
-=======
-        )
 
         CHARGER_ONLY = [
             HAChargerStatuses.status.value,
@@ -185,7 +144,6 @@
                         connector_id=None,
                     )
                 )
->>>>>>> bcfe97b4
 
     async_add_devices(entities, False)
 
@@ -213,15 +171,6 @@
         self._hass = hass
         self._extra_attr = {}
         self._last_reset = homeassistant.util.dt.utc_from_timestamp(0)
-<<<<<<< HEAD
-        self._attr_unique_id = ".".join(
-            [DOMAIN, self.cpid, self.entity_description.key, SENSOR_DOMAIN]
-        )
-        self._attr_name = self.entity_description.name
-        self._attr_device_info = DeviceInfo(
-            identifiers={(DOMAIN, self.cpid)},
-        )
-=======
         parts = [DOMAIN, self.cpid, self.entity_description.key, SENSOR_DOMAIN]
         if self.connector_id:
             parts.insert(2, f"conn{self.connector_id}")
@@ -239,18 +188,13 @@
                 name=cpid,
             )
 
->>>>>>> bcfe97b4
         self._attr_icon = ICON
         self._attr_native_unit_of_measurement = None
 
     @property
     def available(self) -> bool:
         """Return if sensor is available."""
-<<<<<<< HEAD
-        return self.central_system.get_available(self.cpid)
-=======
         return self.central_system.get_available(self.cpid, self.connector_id)
->>>>>>> bcfe97b4
 
     @property
     def should_poll(self) -> bool:
@@ -263,13 +207,9 @@
     @property
     def extra_state_attributes(self):
         """Return the state attributes."""
-<<<<<<< HEAD
-        return self.central_system.get_extra_attr(self.cpid, self.metric)
-=======
         return self.central_system.get_extra_attr(
             self.cpid, self.metric, self.connector_id
         )
->>>>>>> bcfe97b4
 
     @property
     def state_class(self):
@@ -329,13 +269,9 @@
     @property
     def native_value(self):
         """Return the state of the sensor, rounding if a number."""
-<<<<<<< HEAD
-        value = self.central_system.get_metric(self.cpid, self.metric)
-=======
         value = self.central_system.get_metric(
             self.cpid, self.metric, self.connector_id
         )
->>>>>>> bcfe97b4
         if value is not None:
             self._attr_native_value = value
         return self._attr_native_value
@@ -343,13 +279,9 @@
     @property
     def native_unit_of_measurement(self):
         """Return the native unit of measurement."""
-<<<<<<< HEAD
-        value = self.central_system.get_ha_unit(self.cpid, self.metric)
-=======
         value = self.central_system.get_ha_unit(
             self.cpid, self.metric, self.connector_id
         )
->>>>>>> bcfe97b4
         if value is not None:
             self._attr_native_unit_of_measurement = value
         else:
